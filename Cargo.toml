--- conflicted
+++ resolved
@@ -40,13 +40,8 @@
   "crypto",
 ] }
 schemars = "0.8.1"
-<<<<<<< HEAD
 serde = { version = "1.0.147", default-features = false, features = ["derive"] }
-snafu = { version = "0.6.3" }
-=======
-serde = { version = "1.0.114", default-features = false, features = ["derive"] }
 snafu = { version = "0.7.3" }
->>>>>>> ab1aa5f6
 bincode2 = "2.0.1"
 subtle = { version = "2.2.3", default-features = false }
 base64 = "0.12.3"
