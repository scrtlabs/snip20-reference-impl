--- conflicted
+++ resolved
@@ -557,11 +557,7 @@
     local tx_hash
 
     # fail due to token not in permit
-<<<<<<< HEAD
-    secretcli keys delete banana -y || true
-=======
     secretcli keys delete banana -yf || true
->>>>>>> b6f8efd8
     secretcli keys add banana
     local wrong_contract=$(secretcli keys show -a banana)
 
@@ -630,11 +626,7 @@
     for key in "${KEY[@]}"; do
         log "permit querying history for \"$key\" without the right permission"
         permit=$(docker exec secretdev bash -c "/usr/bin/secretd tx sign-doc <(echo '"$wrong_permit"') --from '$key'")
-<<<<<<< HEAD
-        
-=======
-
->>>>>>> b6f8efd8
+
         permit_query='{"with_permit":{"query":{"transfer_history":{"page_size":10}},"permit":{"params":{"permit_name":"test","chain_id":"blabla","allowed_tokens":["'"$contract_addr"'"],"permissions":["balance"]},"signature":'"$permit"'}}}'
         expected_error="ERROR: query result: encrypted: No permission to query history, got permissions [Balance]"
         result="$(compute_query "$contract_addr" "$permit_query" 2>&1 || true)"
