#!/bin/bash

set -eu
set -o pipefail # If anything in a pipeline fails, the pipe's exit status is a failure
#set -x # Print all commands for debugging

declare -a KEY=(a b c d)

declare -A FROM=(
    [a]='-y --from a'
    [b]='-y --from b'
    [c]='-y --from c'
    [d]='-y --from d'
)

# This means we don't need to configure the cli since it uses the preconfigured cli in the docker.
# We define this as a function rather than as an alias because it has more flexible expansion behavior.
# In particular, it's not possible to dynamically expand aliases, but `tx_of` dynamically executes whatever
# we specify in its arguments.
function secretcli() {
    docker exec secretdev /usr/bin/secretd "$@"
}

# Just like `echo`, but prints to stderr
function log() {
    echo "$@" >&2
}

# suppress all output to stdout for the command described in the arguments
function quiet() {
    "$@" >/dev/null
}

# suppress all output to stdout and stderr for the command described in the arguments
function silent() {
    "$@" >/dev/null 2>&1
}

# Pad the string in the first argument to 256 bytes, using spaces
function pad_space() {
    printf '%-256s' "$1"
}

function assert_eq() {
    set -e
    local left="$1"
    local right="$2"
    local message

    if [[ "$left" != "$right" ]]; then
        if [ -z ${3+x} ]; then
            local lineno="${BASH_LINENO[0]}"
            message="assertion failed on line $lineno - both sides differ. left: ${left@Q}, right: ${right@Q}"
        else
            message="$3"
        fi
        log "$message"
        return 1
    fi

    return 0
}

function assert_ne() {
    set -e
    local left="$1"
    local right="$2"
    local message

    if [[ "$left" == "$right" ]]; then
        if [ -z ${3+x} ]; then
            local lineno="${BASH_LINENO[0]}"
            message="assertion failed on line $lineno - both sides are equal. left: ${left@Q}, right: ${right@Q}"
        else
            message="$3"
        fi

        log "$message"
        return 1
    fi

    return 0
}

function assert_contains() {
    set -e
    local str="$1"
    local substr="$2"
    local message

    if [[ "$str" == "$substr" ]]; then
        if [ -z ${3+x} ]; then
            local lineno="${BASH_LINENO[0]}"
            message="assertion failed on line $lineno - str doesn't contain substr. str: ${str@Q}, substr: ${substr@Q}"
        else
            message="$3"
        fi
        log "$message"
        return 1
    fi

    return 0
}

declare -A ADDRESS=(
    [a]="$(secretcli keys show --address a)"
    [b]="$(secretcli keys show --address b)"
    [c]="$(secretcli keys show --address c)"
    [d]="$(secretcli keys show --address d)"
)

declare -A VK=([a]='' [b]='' [c]='' [d]='')

# Generate a label for a contract with a given code id
# This just adds "contract_" before the code id.
function label_by_id() {
    local id="$1"
    echo "contract_$id"
}

# Keep polling the blockchain until the tx completes.
# The first argument is the tx hash.
# The second argument is a message that will be logged after every failed attempt.
# The tx information will be returned.
function wait_for_tx() {
    local tx_hash="$1"
    local message="$2"

    local result

    log "waiting on tx: $tx_hash"
    # secretcli will only print to stdout when it succeeds
    until result="$(secretcli query tx "$tx_hash" 2>/dev/null)"; do
        log "$message"
        sleep 1
    done

    # log out-of-gas events
    if quiet jq -e '.raw_log | startswith("execute contract failed: Out of gas: ") or startswith("out of gas:")' <<<"$result"; then
        log "$(jq -r '.raw_log' <<<"$result")"
    fi

    echo "$result"
}

# This is a wrapper around `wait_for_tx` that also decrypts the response,
# and returns a nonzero status code if the tx failed
function wait_for_compute_tx() {
    local tx_hash="$1"
    local message="$2"
    local return_value=0
    local result
    local decrypted

    result="$(wait_for_tx "$tx_hash" "$message")"
    # log "$result"
    if quiet jq -e '.logs == null' <<<"$result"; then
        return_value=1
    fi
    decrypted="$(secretcli query compute tx "$tx_hash")" || return
    log "$decrypted"
    echo "$decrypted"

    return "$return_value"
}

# If the tx failed, return a nonzero status code.
# The decrypted error or message will be echoed
function check_tx() {
    local tx_hash="$1"
    local result
    local return_value=0

    result="$(secretcli query tx "$tx_hash")"
    if quiet jq -e '.logs == null' <<<"$result"; then
        return_value=1
    fi
    decrypted="$(secretcli query compute tx "$tx_hash")" || return
    log "$decrypted"
    echo "$decrypted"

    return "$return_value"
}

# Extract the tx_hash from the output of the command
function tx_of() {
    "$@" | jq -r '.txhash'
}

# Extract the output_data_as_string from the output of the command
function data_of() {
    local result="$("$@" | jq -ec '.answers[0].output_data_as_string' | sed 's/\\//g' | sed 's/ //g' | sed 's/^"\(.*\)"$/\1/')"
    echo "$result"
}

function extract_exec_error() {
    set -e
    local search_pattern
    local error_msg

    error_msg="$(jq -r '.output_error' <<<"$1")"
    search_pattern=${error_msg#*"$2"}
    echo $search_pattern
}

# Send a compute transaction and return the tx hash.
# All arguments to this function are passed directly to `secretcli tx compute execute`.
function compute_execute() {
    tx_of secretcli tx compute execute "$@"
}

# Send a query to the contract.
# All arguments to this function are passed directly to `secretcli query compute query`.
function compute_query() {
    secretcli query compute query "$@"
}

function upload_code() {
    set -e
    local directory="$1"
    local tx_hash
    local code_id

    tx_hash="$(tx_of secretcli tx compute store "code/$directory/contract.wasm.gz" ${FROM[a]} --gas 10000000)"
    code_id="$(
        wait_for_tx "$tx_hash" 'waiting for contract upload' |
            jq -r '.logs[0].events[0].attributes[] | select(.key == "code_id") | .value'
    )"

    log "uploaded contract #$code_id"

    echo "$code_id"
}

function instantiate() {
    set -e
    local code_id="$1"
    local init_msg="$2"

    log 'sending init message:'
    log "${init_msg@Q}"

    local tx_hash
    tx_hash="$(tx_of secretcli tx compute instantiate "$code_id" "$init_msg" --label "$(label_by_id "$code_id")" ${FROM[a]} --gas 10000000)"
    wait_for_tx "$tx_hash" 'waiting for init to complete'
}

# This function uploads and instantiates a contract, and returns the new contract's address
function create_contract() {
    set -e
    local dir="$1"
    local init_msg="$2"

    local code_id
    code_id="$(upload_code "$dir")"

    local init_result
    init_result="$(instantiate "$code_id" "$init_msg")"

    if quiet jq -e '.logs == null' <<<"$init_result"; then
        log "$(secretcli query compute tx "$(jq -r '.txhash' <<<"$init_result")")"
        return 1
    fi

    jq -r '.logs[0].events[0].attributes[] | select(.key == "contract_address") | .value' <<<"$init_result"
}

function deposit() {
    set -e
    local contract_addr="$1"
    local key="$2"
    local amount="$3"

    local deposit_message='{"deposit":{"padding":":::::::::::::::::"}}'
    local tx_hash
    local deposit_response
    tx_hash="$(compute_execute "$contract_addr" "$deposit_message" --amount "${amount}uscrt" ${FROM[$key]} --gas 250000)"
    deposit_response="$(wait_for_compute_tx "$tx_hash" "waiting for deposit to \"$key\" to process" | jq -ec '.answers[0].output_data_as_string' | sed 's/\\//g' | sed 's/ //g' | sed 's/^"\(.*\)"$/\1/')"
    assert_eq "$deposit_response" "$(pad_space '{"deposit":{"status":"success"}}' | sed 's/ //g')"
    log "deposited ${amount}uscrt to \"$key\" successfully"
    echo "$tx_hash"
}

function mint() {
    set -e
    local contract_addr="$1"
    local key="$2"
    local recipient="$3"
    local amount="$4"

    local mint_message='{"mint":{"recipient":"'"$recipient"'","amount":"'"$amount"'","padding":":::::::::::::::::"}}'
    local tx_hash
    local deposit_response
    tx_hash="$(compute_execute "$contract_addr" "$mint_message" ${FROM[$key]} --gas 251000)"
    echo "$tx_hash"
    deposit_response="$(data_of wait_for_compute_tx "$tx_hash" "waiting for mint to \"$recipient\" to process")"
    assert_eq "$deposit_response" "$(pad_space '{"mint":{"status":"success"}}' | sed 's/ //g')"
    log "minted ${amount}uscrt for \"$recipient\" successfully"
}

function burn() {
    set -e
    local contract_addr="$1"
    local key="$2"
    local amount="$3"

    local burn_message='{"burn":{"amount":"'"$amount"'"}}'
    local tx_hash
    local burn_response
    tx_hash="$(compute_execute "$contract_addr" "$burn_message" ${FROM[$key]} --gas 250000)"
    echo "$tx_hash"
    burn_response="$(data_of wait_for_compute_tx "$tx_hash" "waiting for burn for \"$key\" to process")"
    log "$burn_response"
    assert_eq "$burn_response" "$(pad_space '{"burn":{"status":"success"}}' | sed 's/ //g')"
    log "burned ${amount}uscrt for \"$key\" successfully"
}

function get_balance() {
    set -e
    local contract_addr="$1"
    local key="$2"

    log "querying balance for \"$key\""
    local balance_query='{"balance":{"address":"'"${ADDRESS[$key]}"'","key":"'"${VK[$key]}"'"}}'
    local balance_response
    balance_response="$(compute_query "$contract_addr" "$balance_query")"
    log "balance response was: $balance_response"
    jq -r '.balance.amount' <<<"$balance_response"
}

# Redeem some SCRT from an account
# As you can see, verifying this is happening correctly requires a lot of code
# so I separated it to its own function, because it's used several times.
function redeem() {
    set -e
    local contract_addr="$1"
    local key="$2"
    local amount="$3"

    local redeem_message
    local tx_hash
    local redeem_tx
    local transfer_attributes
    local redeem_response

    log "redeeming \"$key\""
    redeem_message='{"redeem":{"amount":"'"$amount"'","denom":"uscrt"}}'
    tx_hash="$(compute_execute "$contract_addr" "$redeem_message" ${FROM[$key]} --gas 150000)"
    redeem_tx="$(wait_for_tx "$tx_hash" "waiting for redeem from \"$key\" to process")"
    transfer_attributes="$(jq -r '.logs[0].events[] | select(.type == "transfer") | .attributes' <<<"$redeem_tx")"
    assert_eq "$(jq -r '.[] | select(.key == "recipient") | .value' <<<"$transfer_attributes")" "${ADDRESS[$key]}"
    assert_eq "$(jq -r '.[] | select(.key == "amount") | .value' <<<"$transfer_attributes")" "${amount}uscrt"
    log "redeem response for \"$key\" returned ${amount}uscrt"

    redeem_response="$(data_of check_tx "$tx_hash")"
    assert_eq "$redeem_response" "$(pad_space '{"redeem":{"status":"success"}}' | sed 's/ //g')"
    log "redeemed ${amount} from \"$key\" successfully"
    echo "$tx_hash"
}

function get_token_info() {
    set -e
    local contract_addr="$1"

    local token_info_query='{"token_info":{}}'
    compute_query "$contract_addr" "$token_info_query"
}

function increase_allowance() {
    set -e
    local contract_addr="$1"
    local owner_key="$2"
    local spender_key="$3"
    local amount="$4"

    local owner_address="${ADDRESS[$owner_key]}"
    local spender_address="${ADDRESS[$spender_key]}"
    local allowance_message='{"increase_allowance":{"spender":"'"$spender_address"'","amount":"'"$amount"'"}}'
    local allowance_response

    tx_hash="$(compute_execute "$contract_addr" "$allowance_message" ${FROM[$owner_key]} --gas 150000)"
    allowance_response="$(data_of wait_for_compute_tx "$tx_hash" "waiting for the increase of \"$spender_key\"'s allowance to \"$owner_key\"'s funds to process")"
    assert_eq "$(jq -r '.increase_allowance.spender' <<<"$allowance_response")" "$spender_address"
    assert_eq "$(jq -r '.increase_allowance.owner' <<<"$allowance_response")" "$owner_address"
    jq -r '.increase_allowance.allowance' <<<"$allowance_response"
    log "Increased allowance given to \"$spender_key\" from \"$owner_key\" by ${amount}uscrt successfully"
}

function decrease_allowance() {
    set -e
    local contract_addr="$1"
    local owner_key="$2"
    local spender_key="$3"
    local amount="$4"

    local owner_address="${ADDRESS[$owner_key]}"
    local spender_address="${ADDRESS[$spender_key]}"
    local allowance_message='{"decrease_allowance":{"spender":"'"$spender_address"'","amount":"'"$amount"'"}}'
    local allowance_response

    tx_hash="$(compute_execute "$contract_addr" "$allowance_message" ${FROM[$owner_key]} --gas 150000)"
    allowance_response="$(data_of wait_for_compute_tx "$tx_hash" "waiting for the decrease of \"$spender_key\"'s allowance to \"$owner_key\"'s funds to process")"
    assert_eq "$(jq -r '.decrease_allowance.spender' <<<"$allowance_response")" "$spender_address"
    assert_eq "$(jq -r '.decrease_allowance.owner' <<<"$allowance_response")" "$owner_address"
    jq -r '.decrease_allowance.allowance' <<<"$allowance_response"
    log "Decreased allowance given to \"$spender_key\" from \"$owner_key\" by ${amount}uscrt successfully"
}

function get_allowance() {
    set -e
    local contract_addr="$1"
    local owner_key="$2"
    local spender_key="$3"

    log "querying allowance given to \"$spender_key\" by \"$owner_key\""
    local owner_address="${ADDRESS[$owner_key]}"
    local spender_address="${ADDRESS[$spender_key]}"
    local allowance_query='{"allowance":{"spender":"'"$spender_address"'","owner":"'"$owner_address"'","key":"'"${VK[$owner_key]}"'"}}'
    local allowance_response
    allowance_response="$(compute_query "$contract_addr" "$allowance_query")"
    log "allowance response was: $allowance_response"
    assert_eq "$(jq -r '.allowance.spender' <<<"$allowance_response")" "$spender_address"
    assert_eq "$(jq -r '.allowance.owner' <<<"$allowance_response")" "$owner_address"
    jq -r '.allowance.allowance' <<<"$allowance_response"
}

# This function is the same as above, but it also checks the expiration
function check_allowance() {
    set -e
    local contract_addr="$1"
    local owner_key="$2"
    local spender_key="$3"
    local expiration="$4"

    log "querying allowance given to \"$spender_key\" by \"$owner_key\""
    local owner_address="${ADDRESS[$owner_key]}"
    local spender_address="${ADDRESS[$spender_key]}"
    local allowance_query='{"allowance":{"spender":"'"$spender_address"'","owner":"'"$owner_address"'","key":"'"${VK[$owner_key]}"'"}}'
    local allowance_response
    allowance_response="$(compute_query "$contract_addr" "$allowance_query")"
    log "allowance response was: $allowance_response"
    assert_eq "$(jq -r '.allowance.spender' <<<"$allowance_response")" "$spender_address"
    assert_eq "$(jq -r '.allowance.owner' <<<"$allowance_response")" "$owner_address"
    assert_eq "$(jq -r '.allowance.expiration' <<<"$allowance_response")" "$expiration"
    jq -r '.allowance.allowance' <<<"$allowance_response"
}

function log_test_header() {
    log " ########### Starting ${FUNCNAME[1]} ###############################################################################################################################################"
}

function extract_viewing_key_from_result() {
    set -e
    local tx_hash="$1"
    local key="$2"
    local viewing_key

    viewing_key_response="$(wait_for_compute_tx "$tx_hash" "waiting for viewing key for \"$key\" to be created")"
    viewing_key="$(jq -ec '.answers[0].output_data_as_string' <<<"$viewing_key_response" | cut -d'\' -f 6 | cut -c2-)"

    log "viewing key for \"$key\" set to ${viewing_key}"
    echo "$viewing_key"
}

function test_viewing_key() {
    set -e
    local contract_addr="$1"

    log_test_header

    # common variables
    local result
    local tx_hash

    # query balance. Should fail.
    local wrong_key
    wrong_key="$(xxd -ps <<<'wrong-key')"
    local balance_query
    local expected_error='{"viewing_key_error":{"msg":"Wrong viewing key for this address or viewing key not set"}}'
    for key in "${KEY[@]}"; do
        log "querying balance for \"$key\" with wrong viewing key"
        balance_query='{"balance":{"address":"'"${ADDRESS[$key]}"'","key":"'"$wrong_key"'"}}'
        result="$(compute_query "$contract_addr" "$balance_query")"
        assert_eq "$result" "$expected_error"
    done

    # Create viewing keys
    local create_viewing_key_message='{"create_viewing_key":{"entropy":"MyPassword123"}}'
    local viewing_key_response
    for key in "${KEY[@]}"; do
        log "creating viewing key for \"$key\""
        tx_hash="$(compute_execute "$contract_addr" "$create_viewing_key_message" ${FROM[$key]} --gas 1400000)"
        VK[$key]="$(extract_viewing_key_from_result "$tx_hash" "$key")"


        if [[ "${VK[$key]}" =~ ^api_key_ ]]; then
            log "viewing key \"$key\" seems valid"
        else
            log 'viewing key is invalid'
            return 1
        fi
    done

    # Check that all viewing keys are different despite using the same entropy
    assert_ne "${VK[a]}" "${VK[b]}"
    assert_ne "${VK[b]}" "${VK[c]}"
    assert_ne "${VK[c]}" "${VK[d]}"

    # query balance. Should succeed.
    local balance_query
    for key in "${KEY[@]}"; do
        balance_query='{"balance":{"address":"'"${ADDRESS[$key]}"'","key":"'"${VK[$key]}"'"}}'
        log "querying balance for \"$key\" with correct viewing key"
        result="$(compute_query "$contract_addr" "$balance_query")"
        if ! silent jq -e '.balance.amount | tonumber' <<<"$result"; then
            log "Balance query returned unexpected response: ${result@Q}"
            return 1
        fi
    done

    # Change viewing keys
    local vk2_a

    log 'creating new viewing key for "a"'
    tx_hash="$(compute_execute "$contract_addr" "$create_viewing_key_message" ${FROM[a]} --gas 1400000)"
    vk2_a="$(extract_viewing_key_from_result "$tx_hash" "$key")"
    assert_ne "${VK[a]}" "$vk2_a"

    # query balance with old keys. Should fail.
    log 'querying balance for "a" with old viewing key'
    local balance_query_a='{"balance":{"address":"'"${ADDRESS[a]}"'","key":"'"${VK[a]}"'"}}'
    result="$(compute_query "$contract_addr" "$balance_query_a")"
    assert_eq "$result" "$expected_error"

    # query balance with new keys. Should succeed.
    log 'querying balance for "a" with new viewing key'
    balance_query_a='{"balance":{"address":"'"${ADDRESS[a]}"'","key":"'"$vk2_a"'"}}'
    result="$(compute_query "$contract_addr" "$balance_query_a")"
    if ! silent jq -e '.balance.amount | tonumber' <<<"$result"; then
        log "Balance query returned unexpected response: ${result@Q}"
        return 1
    fi

    # Set the vk for "a" to the original vk
    log 'setting the viewing key for "a" back to the first one'
    local set_viewing_key_message='{"set_viewing_key":{"key":"'"${VK[a]}"'"}}'
    tx_hash="$(compute_execute "$contract_addr" "$set_viewing_key_message" ${FROM[a]} --gas 1400000)"
    viewing_key_response="$(wait_for_compute_tx "$tx_hash" "waiting for viewing key for "a" to be set")"
    viewing_key_response="$(jq -ec '.answers[0].output_data_as_string' <<<"$viewing_key_response" | cut -d'\' -f 6 | cut -c2-)"
    assert_eq "$viewing_key_response" "success"

    # try to use the new key - should fail
    log 'querying balance for "a" with new viewing key'
    balance_query_a='{"balance":{"address":"'"${ADDRESS[a]}"'","key":"'"$vk2_a"'"}}'
    result="$(compute_query "$contract_addr" "$balance_query_a")"
    assert_eq "$result" "$expected_error"

    # try to use the old key - should succeed
    log 'querying balance for "a" with old viewing key'
    balance_query_a='{"balance":{"address":"'"${ADDRESS[a]}"'","key":"'"${VK[a]}"'"}}'
    result="$(compute_query "$contract_addr" "$balance_query_a")"
    if ! silent jq -e '.balance.amount | tonumber' <<<"$result"; then
        log "Balance query returned unexpected response: ${result@Q}"
        return 1
    fi
}

function test_permit() {
    set -e
    local contract_addr="$1"

    log_test_header

    # common variables
    local result
    local tx_hash

    # fail due to token not in permit
    secretcli keys delete banana -yf || true
    secretcli keys add banana
    local wrong_contract=$(secretcli keys show -a banana)

    local permit
    permit='{"account_number":"0","sequence":"0","chain_id":"blabla","msgs":[{"type":"query_permit","value":{"permit_name":"test","allowed_tokens":["'"$wrong_contract"'"],"permissions":["balance"]}}],"fee":{"amount":[{"denom":"uscrt","amount":"0"}],"gas":"1"},"memo":""}'
    local permit_query
    local expected_error="Error: query result: Generic error: Permit doesn't apply to token \"$contract_addr\", allowed tokens: [\"$wrong_contract\"]"
    for key in "${KEY[@]}"; do
        log "permit querying balance for \"$key\" with wrong permit for that contract"
        permit=$(docker exec secretdev bash -c "/usr/bin/secretd tx sign-doc <(echo '"$permit"') --from '$key'")
        permit_query='{"with_permit":{"query":{"balance":{}},"permit":{"params":{"permit_name":"test","chain_id":"blabla","allowed_tokens":["'"$wrong_contract"'"],"permissions":["balance"]},"signature":'"$permit"'}}}'
<<<<<<< HEAD
        result="$(compute_query "$contract_addr" "$permit_query" 2>&1 | sed 's/\\//g' || true)"
        assert_eq "$result" "$expected_error"
=======
        result="$(compute_query "$contract_addr" "$permit_query" 2>&1 || true)"
        assert_contains "$result" "$expected_error"
>>>>>>> 66947912
    done

    # fail due to revoked permit
    local permit
    permit='{"account_number":"0","sequence":"0","chain_id":"blabla","msgs":[{"type":"query_permit","value":{"permit_name":"to_be_revoked","allowed_tokens":["'"$contract_addr"'"],"permissions":["balance"]}}],"fee":{"amount":[{"denom":"uscrt","amount":"0"}],"gas":"1"},"memo":""}'
    local permit_query
    local expected_error
    for key in "${KEY[@]}"; do
        log "permit querying balance for \"$key\" with a revoked permit"
        tx_hash="$(compute_execute "$contract_addr" '{"revoke_permit":{"permit_name":"to_be_revoked"}}' ${FROM[$key]} --gas 250000)"
        wait_for_compute_tx "$tx_hash" "waiting for revoke_permit from \"$key\" to process"

        permit=$(docker exec secretdev bash -c "/usr/bin/secretd tx sign-doc <(echo '"$permit"') --from '$key'")
        permit_query='{"with_permit":{"query":{"balance":{}},"permit":{"params":{"permit_name":"to_be_revoked","chain_id":"blabla","allowed_tokens":["'"$contract_addr"'"],"permissions":["balance"]},"signature":'"$permit"'}}}'
<<<<<<< HEAD
        expected_error="Error: query result: Generic error: Permit \"to_be_revoked\" was revoked by account \"${ADDRESS[$key]}"
        result="$(compute_query "$contract_addr" "$permit_query" 2>&1 | sed 's/\\//g' || true)"
        assert_eq "$result" "$expected_error"
=======
        expected_error="ERROR: query result: encrypted: Permit \"to_be_revoked\" was revoked by account \"${ADDRESS[$key]}\""
        result="$(compute_query "$contract_addr" "$permit_query" 2>&1 || true | head -1)"
        assert_contains "$result" "$expected_error"
>>>>>>> 66947912
    done

    # fail due to params not matching params that were signed on
    local permit
    permit='{"account_number":"0","sequence":"0","chain_id":"blabla","msgs":[{"type":"query_permit","value":{"permit_name":"test","allowed_tokens":["'"$contract_addr"'"],"permissions":["balance"]}}],"fee":{"amount":[{"denom":"uscrt","amount":"0"}],"gas":"1"},"memo":""}'
    local permit_query
    local expected_error
    for key in "${KEY[@]}"; do
        log "permit querying balance for \"$key\" with params not matching permit"
        permit=$(docker exec secretdev bash -c "/usr/bin/secretd tx sign-doc <(echo '"$permit"') --from '$key'")
        permit_query='{"with_permit":{"query":{"balance":{}},"permit":{"params":{"permit_name":"test","chain_id":"not_blabla","allowed_tokens":["'"$contract_addr"'"],"permissions":["balance"]},"signature":'"$permit"'}}}'
<<<<<<< HEAD
        expected_error="Error: query result: Generic error: Failed to verify signatures for the given permit"
        result="$(compute_query "$contract_addr" "$permit_query" 2>&1 | sed 's/\\//g' || true)"
        assert_eq "$result" "$expected_error"
=======
        expected_error="ERROR: query result: encrypted: Failed to verify signatures for the given permit: IncorrectSignature"
        result="$(compute_query "$contract_addr" "$permit_query" 2>&1 || true)"
        assert_contains "$result" "$expected_error"
>>>>>>> 66947912
    done

    # fail balance query due to no balance permission
    local permit_conf
    permit_conf='{"account_number":"0","sequence":"0","chain_id":"blabla","msgs":[{"type":"query_permit","value":{"permit_name":"test","allowed_tokens":["'"$contract_addr"'"],"permissions":["history"]}}],"fee":{"amount":[{"denom":"uscrt","amount":"0"}],"gas":"1"},"memo":""}'
    local permit
    local permit_query
    local expected_error
    for key in "${KEY[@]}"; do
        log "permit querying balance for \"$key\" without the right permission"
        permit=$(docker exec secretdev bash -c "/usr/bin/secretd tx sign-doc <(echo '"$permit_conf"') --from '$key'")
        permit_query='{"with_permit":{"query":{"balance":{}},"permit":{"params":{"permit_name":"test","chain_id":"blabla","allowed_tokens":["'"$contract_addr"'"],"permissions":["history"]},"signature":'"$permit"'}}}'
<<<<<<< HEAD
        expected_error="Error: query result: Generic error: No permission to query balance, got permissions [History]"
        result="$(compute_query "$contract_addr" "$permit_query" 2>&1 | sed 's/\\//g' || true)"
        assert_eq "$result" "$expected_error"
=======
        expected_error="ERROR: query result: encrypted: No permission to query balance, got permissions [History]"
        result="$(compute_query "$contract_addr" "$permit_query" 2>&1 || true)"
        assert_contains "$result" "$expected_error"
>>>>>>> 66947912
    done

    # fail history query due to no history permission
    local permit_conf
    permit_conf='{"account_number":"0","sequence":"0","chain_id":"blabla","msgs":[{"type":"query_permit","value":{"permit_name":"test","allowed_tokens":["'"$contract_addr"'"],"permissions":["balance"]}}],"fee":{"amount":[{"denom":"uscrt","amount":"0"}],"gas":"1"},"memo":""}'
    local permit
    local permit_query
    local expected_error
    for key in "${KEY[@]}"; do
        log "permit querying history for \"$key\" without the right permission"
        permit=$(docker exec secretdev bash -c "/usr/bin/secretd tx sign-doc <(echo '"$permit_conf"') --from '$key'")

        permit_query='{"with_permit":{"query":{"transfer_history":{"page_size":10}},"permit":{"params":{"permit_name":"test","chain_id":"blabla","allowed_tokens":["'"$contract_addr"'"],"permissions":["balance"]},"signature":'"$permit"'}}}'
<<<<<<< HEAD
        expected_error="Error: query result: Generic error: No permission to query history, got permissions [Balance]"
        result="$(compute_query "$contract_addr" "$permit_query" 2>&1 | sed 's/\\//g' || true)"
        assert_eq "$result" "$expected_error"

        permit_query='{"with_permit":{"query":{"transaction_history":{"page_size":10}},"permit":{"params":{"permit_name":"test","chain_id":"blabla","allowed_tokens":["'"$contract_addr"'"],"permissions":["balance"]},"signature":'"$permit"'}}}'
        expected_error="Error: query result: Generic error: No permission to query history, got permissions [Balance]"
        result="$(compute_query "$contract_addr" "$permit_query" 2>&1 | sed 's/\\//g' || true)"
        assert_eq "$result" "$expected_error"
=======
        expected_error="ERROR: query result: encrypted: No permission to query history, got permissions [Balance]"
        result="$(compute_query "$contract_addr" "$permit_query" 2>&1 || true)"
        assert_contains "$result" "$expected_error"

        permit_query='{"with_permit":{"query":{"transaction_history":{"page_size":10}},"permit":{"params":{"permit_name":"test","chain_id":"blabla","allowed_tokens":["'"$contract_addr"'"],"permissions":["balance"]},"signature":'"$permit"'}}}'
        expected_error="ERROR: query result: encrypted: No permission to query history, got permissions [Balance]"
        result="$(compute_query "$contract_addr" "$permit_query" 2>&1 || true)"
        assert_contains "$result" "$expected_error"
>>>>>>> 66947912
    done

    # fail allowance query due to no allowance permission
    local permit_conf
    permit_conf='{"account_number":"0","sequence":"0","chain_id":"blabla","msgs":[{"type":"query_permit","value":{"permit_name":"test","allowed_tokens":["'"$contract_addr"'"],"permissions":["history"]}}],"fee":{"amount":[{"denom":"uscrt","amount":"0"}],"gas":"1"},"memo":""}'
    local permit
    local permit_query
    local expected_error
    for key in "${KEY[@]}"; do
        log "permit querying allowance for \"$key\" without the right permission"
        permit=$(docker exec secretdev bash -c "/usr/bin/secretd tx sign-doc <(echo '"$permit_conf"') --from '$key'")
        permit_query='{"with_permit":{"query":{"allowance":{"owner":"'"${ADDRESS[$key]}"'","spender":"'"${ADDRESS[$key]}"'"}},"permit":{"params":{"permit_name":"test","chain_id":"blabla","allowed_tokens":["'"$contract_addr"'"],"permissions":["history"]},"signature":'"$permit"'}}}'
<<<<<<< HEAD
        expected_error="Error: query result: Generic error: No permission to query allowance, got permissions [History]"
        result="$(compute_query "$contract_addr" "$permit_query" 2>&1 | sed 's/\\//g' || true)"
        assert_eq "$result" "$expected_error"
=======
        expected_error="ERROR: query result: encrypted: No permission to query allowance, got permissions [History]"
        result="$(compute_query "$contract_addr" "$permit_query" 2>&1 || true)"
        assert_contains "$result" "$expected_error"
>>>>>>> 66947912
    done

    # fail allowance query due to no permit signer not owner or spender
    local permit
    wrong_permit='{"account_number":"0","sequence":"0","chain_id":"blabla","msgs":[{"type":"query_permit","value":{"permit_name":"test","allowed_tokens":["'"$contract_addr"'"],"permissions":["allowance"]}}],"fee":{"amount":[{"denom":"uscrt","amount":"0"}],"gas":"1"},"memo":""}'
    local permit_query
    local expected_error
    log "permit querying allowance without signer being the owner or spender"
    permit=$(docker exec secretdev bash -c "/usr/bin/secretd tx sign-doc <(echo '"$wrong_permit"') --from a")
    permit_query='{"with_permit":{"query":{"allowance":{"owner":"'"$wrong_contract"'","spender":"'"$wrong_contract"'"}},"permit":{"params":{"permit_name":"test","chain_id":"blabla","allowed_tokens":["'"$contract_addr"'"],"permissions":["allowance"]},"signature":'"$permit"'}}}'
<<<<<<< HEAD
    expected_error="Error: query result: Generic error: Cannot query allowance. Requires permit for either owner \"$wrong_contract\" or spender \"$wrong_contract\", got permit for \"${ADDRESS[a]}"
    result="$(compute_query "$contract_addr" "$permit_query" 2>&1 | sed 's/\\//g' || true)"
    assert_eq "$result" "$expected_error"
=======
    expected_error="ERROR: query result: encrypted: Cannot query allowance. Requires permit for either owner \"$wrong_contract\" or spender \"$wrong_contract\", got permit for \"${ADDRESS[a]}\""
    result="$(compute_query "$contract_addr" "$permit_query" 2>&1 || true)"
    assert_contains "$result" "$expected_error"
>>>>>>> 66947912

    # succeed balance query
    local permit
    local good_permit
    good_permit='{"account_number":"0","sequence":"0","chain_id":"blabla","msgs":[{"type":"query_permit","value":{"permit_name":"test","allowed_tokens":["'"$contract_addr"'"],"permissions":["balance"]}}],"fee":{"amount":[{"denom":"uscrt","amount":"0"}],"gas":"1"},"memo":""}'
    local permit_query
    local expected_output
    for key in "${KEY[@]}"; do
        log "permit querying balance for \"$key\""
        permit=$(docker exec secretdev bash -c "/usr/bin/secretd tx sign-doc <(echo '"$good_permit"') --from '$key'")
        permit_query='{"with_permit":{"query":{"balance":{}},"permit":{"params":{"permit_name":"test","chain_id":"blabla","allowed_tokens":["'"$contract_addr"'"],"permissions":["balance"]},"signature":'"$permit"'}}}'
        expected_output="{\"balance\":{\"amount\":\"0\"}}"
        result="$(compute_query "$contract_addr" "$permit_query" 2>&1 | sed 's/\\//g' || true)"
        assert_eq "$result" "$expected_output"
    done

    # succeed history queries
    local permit
    local good_permit
    good_permit='{"account_number":"0","sequence":"0","chain_id":"blabla","msgs":[{"type":"query_permit","value":{"permit_name":"test","allowed_tokens":["'"$contract_addr"'"],"permissions":["history"]}}],"fee":{"amount":[{"denom":"uscrt","amount":"0"}],"gas":"1"},"memo":""}'
    local permit_query
    local expected_output
    for key in "${KEY[@]}"; do
        log "permit querying history for \"$key\""
        permit=$(docker exec secretdev bash -c "/usr/bin/secretd tx sign-doc <(echo '"$good_permit"') --from '$key'")

        permit_query='{"with_permit":{"query":{"transfer_history":{"page_size":10}},"permit":{"params":{"permit_name":"test","chain_id":"blabla","allowed_tokens":["'"$contract_addr"'"],"permissions":["history"]},"signature":'"$permit"'}}}'
        expected_output="{\"transfer_history\":{\"txs\":[],\"total\":0}}"
        result="$(compute_query "$contract_addr" "$permit_query" 2>&1 | sed 's/\\//g' || true)"
        assert_eq "$result" "$expected_output"

        permit_query='{"with_permit":{"query":{"transaction_history":{"page_size":10}},"permit":{"params":{"permit_name":"test","chain_id":"blabla","allowed_tokens":["'"$contract_addr"'"],"permissions":["history"]},"signature":'"$permit"'}}}'
        expected_output="{\"transaction_history\":{\"txs\":[],\"total\":0}}"
        result="$(compute_query "$contract_addr" "$permit_query" 2>&1 | sed 's/\\//g' || true)"
        assert_eq "$result" "$expected_output"
    done

    # succeed allowance query
    local permit
    local good_permit
    good_permit='{"account_number":"0","sequence":"0","chain_id":"blabla","msgs":[{"type":"query_permit","value":{"permit_name":"test","allowed_tokens":["'"$contract_addr"'"],"permissions":["allowance"]}}],"fee":{"amount":[{"denom":"uscrt","amount":"0"}],"gas":"1"},"memo":""}'
    local permit_query
    local expected_output
    for key in "${KEY[@]}"; do
        log "permit querying history for \"$key\""
        permit=$(docker exec secretdev bash -c "/usr/bin/secretd tx sign-doc <(echo '"$good_permit"') --from '$key'")

        permit_query='{"with_permit":{"query":{"allowance":{"owner":"'"${ADDRESS[$key]}"'","spender":"'"${ADDRESS[$key]}"'"}},"permit":{"params":{"permit_name":"test","chain_id":"blabla","allowed_tokens":["'"$contract_addr"'"],"permissions":["allowance"]},"signature":'"$permit"'}}}'
        expected_output="{\"allowance\":{\"spender\":\"${ADDRESS[$key]}\",\"owner\":\"${ADDRESS[$key]}\",\"allowance\":\"0\",\"expiration\":null}}"
        result="$(compute_query "$contract_addr" "$permit_query" 2>&1 | sed 's/\\//g' || true)"
        assert_eq "$result" "$expected_output"
    done
}

function test_deposit() {
    set -e
    local contract_addr="$1"

    log_test_header

    local tx_hash

    local -A deposits=([a]=1000000 [b]=2000000 [c]=3000000 [d]=4000000)
    local tx_hash
    local native_tx
    local timestamp
    local block_height
    for key in "${KEY[@]}"; do
        tx_hash="$(deposit "$contract_addr" "$key" "${deposits[$key]}")"
        native_tx="$(secretcli q tx "$tx_hash")"

        timestamp="$(unix_time_of_tx "$native_tx")"
        block_height="$(jq -r '.height' <<<"$native_tx")"
        quiet check_latest_tx_history_deposit "$contract_addr" "${ADDRESS[$key]}" "${VK[$key]}" "${deposits[$key]}" "$timestamp" "$block_height"
    done

    # Query the balances of the accounts and make sure they have the right balances.
    for key in "${KEY[@]}"; do
        assert_eq "$(get_balance "$contract_addr" "$key")" "${deposits[$key]}"
    done

    # Try to overdraft
    local redeem_message
    local overdraft
    local redeem_response
    for key in "${KEY[@]}"; do
        overdraft="$((deposits[$key] + 1))"
        redeem_message='{"redeem":{"amount":"'"$overdraft"'","denom":"uscrt"}}'
        tx_hash="$(compute_execute "$contract_addr" "$redeem_message" ${FROM[$key]} --gas 150000)"
        # Notice the `!` before the command - it is EXPECTED to fail.
        ! redeem_response="$(wait_for_compute_tx "$tx_hash" "waiting for overdraft from \"$key\" to process")"
        log "trying to overdraft from \"$key\" was rejected"
        assert_eq \
            "$(extract_exec_error "$redeem_response" "error: ")" \
            "insufficient funds to redeem: balance=${deposits[$key]}, required=$overdraft"
    done

    # Withdraw Everything
    local tx_hash
    local native_tx
    local timestamp
    local block_height
    for key in "${KEY[@]}"; do
        tx_hash="$(redeem "$contract_addr" "$key" "${deposits[$key]}")"
        native_tx="$(secretcli q tx "$tx_hash")"
        timestamp="$(unix_time_of_tx "$native_tx")"
        block_height="$(jq -r '.height' <<<"$native_tx")"
        quiet check_latest_tx_history_redeem "$contract_addr" "${ADDRESS[$key]}" "${VK[$key]}" "${deposits[$key]}" "$timestamp" "$block_height"
    done

    # Check the balances again. They should all be empty
    for key in "${KEY[@]}"; do
        assert_eq "$(get_balance "$contract_addr" "$key")" 0
    done
}

function unix_time_of_tx() {
    set -e
    local tx="$1"

    date -d "$(jq -r '.timestamp' <<<"$tx")" '+%s'
}

function get_transfer_history() {
    set -e
    local contract_addr="$1"
    local account="$2"
    local viewing_key="$3"
    local page_size="$4"
    local page="$5"

    local transfer_history_query
    local transfer_history_response
    transfer_history_query='{"transfer_history":{"address":"'"$account"'","key":"'"$viewing_key"'","page_size":'"$page_size"',"page":'"$page"'}}'
    transfer_history_response="$(compute_query "$contract_addr" "$transfer_history_query")"
    log "$transfer_history_response"
    # There's no good way of tracking the exact expected value,
    # so we just check that the `total` field is a number
    quiet jq -e '.transfer_history.total | numbers' <<<"$transfer_history_response"
    jq -r '.transfer_history.txs' <<<"$transfer_history_response"
}

# This function checks that the latest tx history for the account matches
# the expected parameters.
# The id of the tx is printed out.
function check_latest_transfer_history() {
    set -e
    local contract_addr="$1"
    local account="$2"
    local viewing_key="$3"
    local sender="$4"
    local from="$5"
    local receiver="$6"
    local amount="$7"
    local block_time="$8"
    local block_height="$9"

    local txs
    local tx

    txs="$(get_transfer_history "$contract_addr" "$account" "$viewing_key" 1 0)"
    silent jq -e 'length == 1' <<<"$txs" # just make sure we're not getting a weird response
    tx="$(jq -r '.[0]' <<<"$txs")"
    assert_eq "$(jq -r '.sender' <<<"$tx")" "$sender"
    assert_eq "$(jq -r '.from' <<<"$tx")" "$from"
    assert_eq "$(jq -r '.receiver' <<<"$tx")" "$receiver"
    assert_eq "$(jq -r '.coins.amount' <<<"$tx")" "$amount"
    assert_eq "$(jq -r '.coins.denom' <<<"$tx")" 'SSCRT'
    assert_eq "$(jq -r '.block_time' <<<"$tx")" "$block_time"
    assert_eq "$(jq -r '.block_height' <<<"$tx")" "$block_height"

    jq -r '.id' <<<"$tx"
}

function get_transaction_history() {
    set -e
    local contract_addr="$1"
    local account="$2"
    local viewing_key="$3"
    local page_size="$4"
    local page="$5"

    local transaction_history_query
    local transaction_history_response
    transaction_history_query='{"transaction_history":{"address":"'"$account"'","key":"'"$viewing_key"'","page_size":'"$page_size"',"page":'"$page"'}}'
    transaction_history_response="$(compute_query "$contract_addr" "$transaction_history_query")"
    log "$transaction_history_response"
    # There's no good way of tracking the exact expected value,
    # so we just check that the `total` field is a number
    quiet jq -e '.transaction_history.total | numbers' <<<"$transaction_history_response"
    jq -r '.transaction_history.txs' <<<"$transaction_history_response"
}

function check_latest_tx_history_transfer() {
    set -e
    local contract_addr="$1"
    local account="$2"
    local viewing_key="$3"
    local sender="$4"
    local from="$5"
    local recipient="$6"
    local amount="$7"
    local block_time="$8"
    local block_height="$9"

    local txs
    local tx

    txs="$(get_transaction_history "$contract_addr" "$account" "$viewing_key" 1 0)"
    silent jq -e 'length == 1' <<<"$txs" # just make sure we're not getting a weird response
    tx="$(jq -r '.[0]' <<<"$txs")"
    assert_eq "$(jq -r '.action.transfer.sender' <<<"$tx")" "$sender"
    assert_eq "$(jq -r '.action.transfer.from' <<<"$tx")" "$from"
    assert_eq "$(jq -r '.action.transfer.recipient' <<<"$tx")" "$recipient"
    assert_eq "$(jq -r '.coins.amount' <<<"$tx")" "$amount"
    assert_eq "$(jq -r '.coins.denom' <<<"$tx")" 'SSCRT'
    assert_eq "$(jq -r '.block_time' <<<"$tx")" "$block_time"
    assert_eq "$(jq -r '.block_height' <<<"$tx")" "$block_height"

    jq -r '.id' <<<"$tx"
}

function check_latest_tx_history_mint() {
    set -e
    local contract_addr="$1"
    local account="$2"
    local viewing_key="$3"
    local minter="$4"
    local recipient="$5"
    local amount="$6"
    local block_time="$7"
    local block_height="$8"

    local txs
    local tx

    txs="$(get_transaction_history "$contract_addr" "$account" "$viewing_key" 1 0)"
    silent jq -e 'length == 1' <<<"$txs" # just make sure we're not getting a weird response
    tx="$(jq -r '.[0]' <<<"$txs")"
    assert_eq "$(jq -r '.action.mint.minter' <<<"$tx")" "$minter"
    assert_eq "$(jq -r '.action.mint.recipient' <<<"$tx")" "$recipient"
    assert_eq "$(jq -r '.coins.amount' <<<"$tx")" "$amount"
    assert_eq "$(jq -r '.coins.denom' <<<"$tx")" 'SSCRT'
    assert_eq "$(jq -r '.block_time' <<<"$tx")" "$block_time"
    assert_eq "$(jq -r '.block_height' <<<"$tx")" "$block_height"

    jq -r '.id' <<<"$tx"
}

function check_latest_tx_history_burn() {
    set -e
    local contract_addr="$1"
    local account="$2"
    local viewing_key="$3"
    local burner="$4"
    local owner="$5"
    local amount="$6"
    local block_time="$7"
    local block_height="$8"

    local txs
    local tx

    txs="$(get_transaction_history "$contract_addr" "$account" "$viewing_key" 1 0)"
    silent jq -e 'length == 1' <<<"$txs" # just make sure we're not getting a weird response
    tx="$(jq -r '.[0]' <<<"$txs")"
    assert_eq "$(jq -r '.action.burn.burner' <<<"$tx")" "$burner"
    assert_eq "$(jq -r '.action.burn.owner' <<<"$tx")" "$owner"
    assert_eq "$(jq -r '.coins.amount' <<<"$tx")" "$amount"
    assert_eq "$(jq -r '.coins.denom' <<<"$tx")" 'SSCRT'
    assert_eq "$(jq -r '.block_time' <<<"$tx")" "$block_time"
    assert_eq "$(jq -r '.block_height' <<<"$tx")" "$block_height"

    jq -r '.id' <<<"$tx"
}

function check_latest_tx_history_deposit() {
    set -e
    local contract_addr="$1"
    local account="$2"
    local viewing_key="$3"
    local amount="$4"
    local block_time="$5"
    local block_height="$6"

    local txs
    local tx

    txs="$(get_transaction_history "$contract_addr" "$account" "$viewing_key" 1 0)"
    silent jq -e 'length == 1' <<<"$txs" # just make sure we're not getting a weird response
    tx="$(jq -r '.[0]' <<<"$txs")"
    quiet jq -e '.action.deposit | objects' <<<"$tx"
    assert_eq "$(jq -r '.coins.amount' <<<"$tx")" "$amount"
    assert_eq "$(jq -r '.coins.denom' <<<"$tx")" 'uscrt'
    assert_eq "$(jq -r '.block_time' <<<"$tx")" "$block_time"
    assert_eq "$(jq -r '.block_height' <<<"$tx")" "$block_height"

    jq -r '.id' <<<"$tx"
}

function check_latest_tx_history_redeem() {
    set -e
    local contract_addr="$1"
    local account="$2"
    local viewing_key="$3"
    local amount="$4"
    local block_time="$5"
    local block_height="$6"

    local txs
    local tx

    txs="$(get_transaction_history "$contract_addr" "$account" "$viewing_key" 1 0)"
    silent jq -e 'length == 1' <<<"$txs" # just make sure we're not getting a weird response
    tx="$(jq -r '.[0]' <<<"$txs")"
    quiet jq -e '.action.redeem | objects' <<<"$tx"
    assert_eq "$(jq -r '.coins.amount' <<<"$tx")" "$amount"
    assert_eq "$(jq -r '.coins.denom' <<<"$tx")" 'SSCRT'
    assert_eq "$(jq -r '.block_time' <<<"$tx")" "$block_time"
    assert_eq "$(jq -r '.block_height' <<<"$tx")" "$block_height"

    jq -r '.id' <<<"$tx"
}

function test_transfer() {
    set -e
    local contract_addr="$1"

    log_test_header

    local tx_hash

    # Check "a" and "b" don't have any funds
    assert_eq "$(get_balance "$contract_addr" 'a')" 0
    assert_eq "$(get_balance "$contract_addr" 'b')" 0

    # Deposit to "a"
    quiet deposit "$contract_addr" 'a' 1000000

    # Try to transfer more than "a" has
    log 'transferring funds from "a" to "b", but more than "a" has'
    local transfer_message='{"transfer":{"recipient":"'"${ADDRESS[b]}"'","amount":"1000001"}}'
    local transfer_response
    tx_hash="$(compute_execute "$contract_addr" "$transfer_message" ${FROM[a]} --gas 150000)"
    # Notice the `!` before the command - it is EXPECTED to fail.
    ! transfer_response="$(wait_for_compute_tx "$tx_hash" 'waiting for transfer from "a" to "b" to process')"
    log "trying to overdraft from \"a\" to transfer to \"b\" was rejected"
    assert_eq "$(extract_exec_error "$transfer_response" "error: ")" "insufficient funds: balance=1000000, required=1000001"

    # Check both a and b, that their last transaction is not for 1000001 uscrt
    local txs
    for key in a b; do
        log "querying the transfer history of \"$key\""
        txs="$(get_transfer_history "$contract_addr" "${ADDRESS[$key]}" "${VK[$key]}" 1 0)"
        silent jq -e 'length <= 1' <<<"$txs" # just make sure we're not getting a weird response
        if silent jq -e 'length == 1' <<<"$txs"; then
            assert_ne "$(jq -r '.[0].coins.amount' <<<"$txs")" 1000001
        fi
    done

    # Transfer from "a" to "b"
    log 'transferring funds from "a" to "b"'
    local transfer_message='{"transfer":{"recipient":"'"${ADDRESS[b]}"'","amount":"400000"}}'
    local transfer_response
    tx_hash="$(compute_execute "$contract_addr" "$transfer_message" ${FROM[a]} --gas 200000)"
    transfer_response="$(data_of wait_for_compute_tx "$tx_hash" 'waiting for transfer from "a" to "b" to process')"
    assert_eq "$transfer_response" "$(pad_space '{"transfer":{"status":"success"}}' | sed 's/ //g')"

    local native_tx
    native_tx="$(secretcli q tx "$tx_hash")"
    local timestamp
    timestamp="$(unix_time_of_tx "$native_tx")"
    local block_height
    block_height="$(jq -r '.height' <<<"$native_tx")"

    # Check for both "a" and "b" that they recorded the transfer
    local -A tx_ids
    local tx_id
    for key in a b; do
        log "querying the transfer history of \"$key\""
        tx_ids[$key]="$(
            check_latest_transfer_history "$contract_addr" "${ADDRESS[$key]}" "${VK[$key]}" \
                "${ADDRESS[a]}" "${ADDRESS[a]}" "${ADDRESS[b]}" 400000 "$timestamp" "$block_height"
        )"
        tx_id="$(
            check_latest_tx_history_transfer "$contract_addr" "${ADDRESS[$key]}" "${VK[$key]}" \
                "${ADDRESS[a]}" "${ADDRESS[a]}" "${ADDRESS[b]}" 400000 "$timestamp" "$block_height"
        )"
        assert_eq "$tx_id" "${tx_ids[$key]}"
    done

    assert_eq "${tx_ids[a]}" "${tx_ids[b]}"
    log 'The transfer was recorded correctly in the transaction history'

    # Check that "a" has fewer funds
    assert_eq "$(get_balance "$contract_addr" 'a')" 600000

    # Check that "b" has the funds that "a" deposited
    assert_eq "$(get_balance "$contract_addr" 'b')" 400000

    # Redeem both accounts
    redeem "$contract_addr" a 600000
    redeem "$contract_addr" b 400000
    # Send the funds back
    quiet secretcli tx bank send b "${ADDRESS[a]}" 400000uscrt -y -b block
}

RECEIVER_ADDRESS=''

function create_receiver_contract() {
    set -e
    local init_msg

    if [[ "$RECEIVER_ADDRESS" != '' ]]; then
        log 'Receiver contract already exists'
        echo "$RECEIVER_ADDRESS"
        return 0
    fi

    init_msg='{"count":0}'
    RECEIVER_ADDRESS="$(create_contract 'tests/example-receiver' "$init_msg")"

    log "uploaded receiver contract to $RECEIVER_ADDRESS"
    echo "$RECEIVER_ADDRESS"
}

# This function exists so that we can reset the state as much as possible between different tests
function redeem_receiver() {
    set -e
    local receiver_addr="$1"
    local snip20_addr="$2"
    local to_addr="$3"
    local amount="$4"

    local tx_hash
    local redeem_tx
    local transfer_attributes

    log 'fetching snip20 hash'
    local snip20_hash
    snip20_hash="$(secretcli query compute contract-hash "$snip20_addr")"

    local redeem_message='{"redeem":{"addr":"'"$snip20_addr"'","hash":"'"${snip20_hash:2}"'","to":"'"$to_addr"'","amount":"'"$amount"'","denom":"uscrt"}}'
    tx_hash="$(compute_execute "$receiver_addr" "$redeem_message" ${FROM[a]} --gas 300000)"
    redeem_tx="$(wait_for_tx "$tx_hash" "waiting for redeem from receiver at \"$receiver_addr\" to process")"
    # log "$redeem_tx"
    transfer_attributes="$(jq -r '.logs[0].events[] | select(.type == "transfer") | .attributes' <<<"$redeem_tx")"
    assert_eq "$(jq -r '.[] | select(.key == "recipient") | .value' <<<"$transfer_attributes")" "$receiver_addr"$'\n'"$to_addr"
    assert_eq "$(jq -r '.[] | select(.key == "amount") | .value' <<<"$transfer_attributes")" "${amount}uscrt"$'\n'"${amount}uscrt"
    log "redeem response for \"$receiver_addr\" returned ${amount}uscrt"
}

function register_receiver() {
    set -e
    local receiver_addr="$1"
    local snip20_addr="$2"

    local tx_hash

    log 'fetching snip20 hash'
    local snip20_hash
    snip20_hash="$(secretcli query compute contract-hash "$snip20_addr")"

    log 'registering with snip20'
    local register_message='{"register":{"reg_addr":"'"$snip20_addr"'","reg_hash":"'"${snip20_hash:2}"'"}}'
    tx_hash="$(compute_execute "$receiver_addr" "$register_message" ${FROM[a]} --gas 300000)"

    # we throw away the output since we know it's empty
    local register_tx
    register_tx="$(wait_for_compute_tx "$tx_hash" 'Waiting for receiver registration')"

    assert_eq \
        "$(jq -r '.output_logs[] | select(.type == "wasm") | .attributes[] | select(.key == "register_status") | .value' <<<"$register_tx")" \
        'success'
    log 'receiver registered successfully'
}

function test_send() {
    set -e
    local contract_addr="$1"
    local skip_register_receiver="$2"

    log_test_header

    local receiver_addr
    receiver_addr="$(create_receiver_contract)"
    local receiver_hash
    receiver_hash="$(secretcli q compute contract-hash $receiver_addr | sed 's/^0x//')"

    if [ "$skip_register_receiver" != "skip-register" ]; then
        register_receiver "$receiver_addr" "$contract_addr"
    fi

    local tx_hash

    # Check "a" and "b" don't have any funds
    assert_eq "$(get_balance "$contract_addr" 'a')" 0
    assert_eq "$(get_balance "$contract_addr" 'b')" 0

    # Deposit to "a"
    quiet deposit "$contract_addr" 'a' 1000000

    # Try to send more than "a" has
    log 'sending funds from "a" to "b", but more than "a" has'
    local send_message
    send_message='{"send":{"recipient":"'"${ADDRESS[b]}"'","amount":"1000001"}}'
    local send_response
    tx_hash="$(compute_execute "$contract_addr" "$send_message" ${FROM[a]} --gas 150000)"
    # Notice the `!` before the command - it is EXPECTED to fail.
    ! send_response="$(wait_for_compute_tx "$tx_hash" 'waiting for send from "a" to "b" to process')"
    log "trying to overdraft from \"a\" to send to \"b\" was rejected"

    assert_eq "$(extract_exec_error "$send_response" "error: ")" "insufficient funds: balance=1000000, required=1000001"

    # Check both a and b, that their last transaction is not for 1000001 uscrt
    local txs
    for key in a b; do
        log "querying the transfer history of \"$key\""
        txs="$(get_transfer_history "$contract_addr" "${ADDRESS[$key]}" "${VK[$key]}" 1 0)"
        silent jq -e 'length <= 1' <<<"$txs" # just make sure we're not getting a weird response
        if silent jq -e 'length == 1' <<<"$txs"; then
            assert_ne "$(jq -r '.[0].coins.amount' <<<"$txs")" 1000001
        fi
    done

    # Query receiver state before Send
    local receiver_state
    local receiver_state_query='{"get_count":{}}'
    receiver_state="$(compute_query "$receiver_addr" "$receiver_state_query")"
    local original_count
    original_count="$(jq -r '.count' <<<"$receiver_state")"

    # Send from "a" to the receiver with message to the Receiver
    log 'sending funds from "a" to the Receiver, with message to the Receiver'
    local receiver_msg='{"increment":{}}'
    receiver_msg="$(base64 <<<"$receiver_msg")"

    if [ "$skip_register_receiver" = "skip-register" ]; then
        send_message='{"send":{"recipient":"'"$receiver_addr"'","recipient_code_hash":"'"$receiver_hash"'","amount":"400000","msg":"'$receiver_msg'"}}'
    else
        send_message='{"send":{"recipient":"'"$receiver_addr"'","amount":"400000","msg":"'$receiver_msg'"}}'
    fi

    local send_response

    tx_hash="$(compute_execute "$contract_addr" "$send_message" ${FROM[a]} --gas 300000)"
    send_response="$(wait_for_compute_tx "$tx_hash" 'waiting for send from "a" to the Receiver to process')"
    assert_eq \
        "$(jq -r '.output_logs[0].attributes[] | select(.key == "count") | .value' <<<"$send_response")" \
        "$((original_count + 1))"
    log 'received send response'

    local native_tx
    native_tx="$(secretcli q tx "$tx_hash")"
    local timestamp
    timestamp="$(unix_time_of_tx "$native_tx")"
    local block_height
    block_height="$(jq -r '.height' <<<"$native_tx")"

    # Check that the receiver got the message
    log 'checking whether state was updated in the receiver'
    receiver_state_query='{"get_count":{}}'
    receiver_state="$(compute_query "$receiver_addr" "$receiver_state_query")"
    local new_count
    new_count="$(jq -r '.count' <<<"$receiver_state")"
    assert_eq "$((original_count + 1))" "$new_count"
    log 'receiver contract received the message'

    # Check that "a" recorded the transfer
    log 'querying the transfer history of "a"'
    local tx_id1
    local tx_id2
    tx_id1="$(check_latest_transfer_history "$contract_addr" "${ADDRESS[a]}" "${VK[a]}" \
        "${ADDRESS[a]}" "${ADDRESS[a]}" "$receiver_addr" 400000 "$timestamp" "$block_height")"
    tx_id2="$(check_latest_tx_history_transfer "$contract_addr" "${ADDRESS[a]}" "${VK[a]}" \
        "${ADDRESS[a]}" "${ADDRESS[a]}" "$receiver_addr" 400000 "$timestamp" "$block_height")"
    assert_eq "$tx_id1" "$tx_id2"

    # Check that "a" has fewer funds
    assert_eq "$(get_balance "$contract_addr" 'a')" 600000

    # Test that send callback failure also denies the transfer
    log 'sending funds from "a" to the Receiver, with a "Fail" message to the Receiver'
    receiver_msg='{"fail":{}}'
    receiver_msg="$(base64 <<<"$receiver_msg")"

    if [ "$skip_register_receiver" = "skip-register" ]; then
        send_message='{"send":{"recipient":"'"$receiver_addr"'","recipient_code_hash":"'"$receiver_hash"'","amount":"400000","msg":"'$receiver_msg'"}}'
    else
        send_message='{"send":{"recipient":"'"$receiver_addr"'","amount":"400000","msg":"'$receiver_msg'"}}'
    fi

    tx_hash="$(compute_execute "$contract_addr" "$send_message" ${FROM[a]} --gas 300000)"
    # Notice the `!` before the command - it is EXPECTED to fail.
    ! send_response="$(wait_for_compute_tx "$tx_hash" 'waiting for send from "a" to the Receiver to process')"
    assert_eq "$(extract_exec_error "$send_response" "error: ")" 'intentional failure' # This comes from the receiver contract

    # Check that "a" does not have fewer funds
    assert_eq "$(get_balance "$contract_addr" 'a')" 600000 # This is the same balance as before

    log 'a failure in the callback caused the transfer to roll back, as expected'

    # redeem both accounts
    redeem "$contract_addr" 'a' 600000
    redeem_receiver "$receiver_addr" "$contract_addr" "${ADDRESS[a]}" 400000
}

function set_minters() {
    #    set -e
    local minters

    if (( $# == 0 )); then
        minters='[]'
    else
        minters='["'

        for minter in "${@:1:$(($# - 1))}"; do
            minters="${minters}${minter}"'","'
        done

        minters="${minters}${*: -1}"'"]'
    fi

    log "$minters"

    local set_minters_message='{"set_minters":{"minters":'"$minters"'}}'
    local tx_hash
    local response
    tx_hash="$(compute_execute "$contract_addr" "$set_minters_message" ${FROM[a]} --gas 150000)"
    response="$(data_of wait_for_compute_tx "$tx_hash" "waiting for minter set to update")"
    assert_eq "$response" "$(pad_space '{"set_minters":{"status":"success"}}' | sed 's/ //g')"
    log "set the minters to these addresses: $*"
}

# This test also tests TokenInfo
function test_burn() {
    set -e
    local contract_addr="$1"

    log_test_header

    local token_info_response
    local burn_response
    local tx_hash

    set_minters "${ADDRESS[b]}"

    # minting from the wrong account should fail
    set +e; tx_hash="$(mint "$contract_addr" 'a' "${ADDRESS[a]}" 1000000)"
    local _res="$?"; set -e;
    if (( _res != 0 )); then
        assert_eq "$(extract_exec_error "$(secretcli query compute tx "$tx_hash")" "error: ")" 'Minting is allowed to minter accounts only'
        log 'minting from the wrong account failed as expected'
    else
        log 'minting was allowed from a non-minter address!'
        return 1
    fi

    # Mint to a using b
    local native_tx
    local timestamp
    local block_height
    tx_hash="$(mint "$contract_addr" 'b' "${ADDRESS[a]}" 1000000)"
    native_tx="$(secretcli q tx "$tx_hash")"
    timestamp="$(unix_time_of_tx "$native_tx")"
    block_height="$(jq -r '.height' <<<"$native_tx")"
    check_latest_tx_history_mint "$contract_addr" "${ADDRESS[a]}" "${VK[a]}" \
        "${ADDRESS[b]}" "${ADDRESS[a]}" 1000000 "$timestamp" "$block_height"

    # Check total supply
    token_info_response="$(get_token_info "$contract_addr")"
    log 'token info response was' "$token_info_response"
    assert_eq "$(jq -r '.token_info.total_supply' <<<"$token_info_response")" 1000000

    # Try to over-burn
    local burn_message='{"burn":{"amount":"10000000"}}' # 110%
    local burn_response
    tx_hash="$(compute_execute "$contract_addr" "$burn_message" ${FROM[a]} --gas 150000)"
    ! burn_response="$(wait_for_compute_tx "$tx_hash" 'waiting for burn for "a" to process')"
    assert_eq "$(extract_exec_error "$burn_response" "error: ")" 'insufficient funds to burn: balance=1000000, required=10000000'

    # Check "a" balance - should not have changes
    assert_eq "$(get_balance "$contract_addr" 'a')" 1000000

    # Check total supply
    token_info_response="$(get_token_info "$contract_addr")"
    log 'token info response was' "$token_info_response"
    assert_eq "$(jq -r '.token_info.total_supply' <<<"$token_info_response")" 1000000

    # Try to burn
    quiet burn "$contract_addr" 'a' 100000 # 10%

    # Check "a" balance
    assert_eq "$(get_balance "$contract_addr" 'a')" 900000

    # Check total supply
    token_info_response="$(get_token_info "$contract_addr")"
    log 'token info response was' "$token_info_response"
    assert_eq "$(jq -r '.token_info.total_supply' <<<"$token_info_response")" 900000

    # Burn the rest of the balance
    tx_hash="$(burn "$contract_addr" 'a' 900000)"
    log "the tx_hash is $tx_hash"
    native_tx="$(secretcli q tx "$tx_hash")"
    timestamp="$(unix_time_of_tx "$native_tx")"
    block_height="$(jq -r '.height' <<<"$native_tx")"
    check_latest_tx_history_burn "$contract_addr" "${ADDRESS[a]}" "${VK[a]}" \
        "${ADDRESS[a]}" "${ADDRESS[a]}" 900000 "$timestamp" "$block_height"

    token_info_response="$(get_token_info "$contract_addr")"
    log 'token info response was' "$token_info_response"
    assert_eq "$(jq -r '.token_info.total_supply' <<<"$token_info_response")" 0
}

function test_transfer_from() {
    set -e
    local contract_addr="$1"

    log_test_header

    local tx_hash

    # Check "a", "b", and "c" don't have any funds
    assert_eq "$(get_balance "$contract_addr" 'a')" 0
    assert_eq "$(get_balance "$contract_addr" 'b')" 0
    assert_eq "$(get_balance "$contract_addr" 'c')" 0

    # Check that the allowance given to "b" by "a" is zero
    assert_eq "$(get_allowance "$contract_addr" 'a' 'b')" 0

    # Deposit to "a"
    quiet deposit "$contract_addr" 'a' 1000000

    # Make "a" give allowance to "b"
    assert_eq "$(increase_allowance "$contract_addr" 'a' 'b' 1000000)" 1000000
    assert_eq "$(get_allowance "$contract_addr" 'a' 'b')" 1000000

    # Try to transfer from "a", using "b" more than "a" has allowed
    log 'transferring funds from "a" to "c" using "b", but more than "a" has allowed'
    local transfer_message='{"transfer_from":{"owner":"'"${ADDRESS[a]}"'","recipient":"'"${ADDRESS[c]}"'","amount":"1000001"}}'
    local transfer_response
    tx_hash="$(compute_execute "$contract_addr" "$transfer_message" ${FROM[b]} --gas 150000)"
    # Notice the `!` before the command - it is EXPECTED to fail.
    ! transfer_response="$(wait_for_compute_tx "$tx_hash" 'waiting for transfer from "a" to "c" by "b" to process')"
    log "trying to overdraft from \"a\" to transfer to \"c\" using \"b\" was rejected"
    assert_eq "$(extract_exec_error "$transfer_response" "error: ")" "insufficient allowance: allowance=1000000, required=1000001"

    # Check both "a", "b", and "c", that their last transaction is not for 1000001 uscrt
    local txs
    for key in a b c; do
        log "querying the transfer history of \"$key\""
        txs="$(get_transfer_history "$contract_addr" "${ADDRESS[$key]}" "${VK[$key]}" 1 0)"
        silent jq -e 'length <= 1' <<<"$txs" # just make sure we're not getting a weird response
        if silent jq -e 'length == 1' <<<"$txs"; then
            assert_ne "$(jq -r '.[0].coins.amount' <<<"$txs")" 1000001
        fi
    done

    # Transfer from "a" to "c" using "b"
    log 'transferring funds from "a" to "c" using "b"'
    local transfer_message='{"transfer_from":{"owner":"'"${ADDRESS[a]}"'","recipient":"'"${ADDRESS[c]}"'","amount":"400000"}}'
    local transfer_response
    tx_hash="$(compute_execute "$contract_addr" "$transfer_message" ${FROM[b]} --gas 250000)"
    transfer_response="$(data_of wait_for_compute_tx "$tx_hash" 'waiting for transfer from "a" to "c" by "b" to process')"
    assert_eq "$transfer_response" "$(pad_space '{"transfer_from":{"status":"success"}}' | sed 's/ //g')"

    local native_tx
    native_tx="$(secretcli q tx "$tx_hash")"
    local timestamp
    timestamp="$(unix_time_of_tx "$native_tx")"
    local block_height
    block_height="$(jq -r '.height' <<<"$native_tx")"

    # Check for both "a", "b", and "c" that they recorded the transfer
    local -A tx_ids
    local tx_id
    for key in a b c; do
        log "querying the transfer history of \"$key\""
        tx_ids[$key]="$(
            check_latest_transfer_history "$contract_addr" "${ADDRESS[$key]}" "${VK[$key]}" \
                "${ADDRESS[b]}" "${ADDRESS[a]}" "${ADDRESS[c]}" 400000 "$timestamp" "$block_height"
        )"
        tx_id="$(
            check_latest_tx_history_transfer "$contract_addr" "${ADDRESS[$key]}" "${VK[$key]}" \
                "${ADDRESS[b]}" "${ADDRESS[a]}" "${ADDRESS[c]}" 400000 "$timestamp" "$block_height"
        )"
        assert_eq "$tx_id" "${tx_ids[$key]}"
    done

    assert_eq "${tx_ids[a]}" "${tx_ids[b]}"
    assert_eq "${tx_ids[b]}" "${tx_ids[c]}"
    log 'The transfer was recorded correctly in the transaction history'

    # Check that "a" has fewer funds
    assert_eq "$(get_balance "$contract_addr" 'a')" 600000

    # Check that "b" has the same funds still, but less allowance
    assert_eq "$(get_balance "$contract_addr" 'b')" 0
    assert_eq "$(get_allowance "$contract_addr" 'a' 'b')" 600000

    # Check that "c" has the funds that "b" deposited from "a"
    assert_eq "$(get_balance "$contract_addr" 'c')" 400000

    # Redeem both accounts
    redeem "$contract_addr" a 600000
    redeem "$contract_addr" c 400000
    # Reset allowance
    assert_eq "$(decrease_allowance "$contract_addr" 'a' 'b' 600000)" 0
    assert_eq "$(get_allowance "$contract_addr" 'a' 'b')" 0
    # Send the funds back
<<<<<<< HEAD
    quiet secretcli tx bank send c "${ADDRESS[a]}" 400000uscrt -y -b block
=======
    quiet secretcli tx bank send c "${ADDRESS[a]}" 400000uscrt -y -b block > /dev/null
>>>>>>> 66947912
}

function test_send_from() {
    set -e
    local contract_addr="$1"
    local skip_register_receiver="$2"

    log_test_header

    local receiver_addr
    receiver_addr="$(create_receiver_contract)"
    local receiver_hash
    receiver_hash="$(secretcli q compute contract-hash $receiver_addr | sed 's/^0x//')"

    if [ "$skip_register_receiver" != "skip-register" ]; then
        register_receiver "$receiver_addr" "$contract_addr"
    fi

    local tx_hash

    # Check "a" and "b" don't have any funds
    assert_eq "$(get_balance "$contract_addr" 'a')" 0
    assert_eq "$(get_balance "$contract_addr" 'b')" 0
    assert_eq "$(get_balance "$contract_addr" 'c')" 0

    # Check that the allowance given to "b" by "a" is zero
    assert_eq "$(get_allowance "$contract_addr" 'a' 'b')" 0

    # Deposit to "a"
    quiet deposit "$contract_addr" 'a' 1000000

    # Make "a" give allowance to "b"
    assert_eq "$(increase_allowance "$contract_addr" 'a' 'b' 1000000)" 1000000
    assert_eq "$(get_allowance "$contract_addr" 'a' 'b')" 1000000

    # TTry to send from "a", using "b" more than "a" has allowed
    log 'sending funds from "a" to "c" using "b", but more than "a" has allowed'
    local send_message='{"send_from":{"owner":"'"${ADDRESS[a]}"'","recipient":"'"${ADDRESS[c]}"'","amount":"1000001"}}'
    local send_response
    tx_hash="$(compute_execute "$contract_addr" "$send_message" ${FROM[b]} --gas 150000)"
    # Notice the `!` before the command - it is EXPECTED to fail.
    ! send_response="$(wait_for_compute_tx "$tx_hash" 'waiting for send from "a" to "c" by "b" to process')"
    log "trying to overdraft from \"a\" to send to \"c\" using \"b\" was rejected"
    assert_eq "$(extract_exec_error "$send_response" "error: ")" "insufficient allowance: allowance=1000000, required=1000001"

    # Check both a and b, that their last transaction is not for 1000001 uscrt
    local txs
    for key in a b c; do
        log "querying the transfer history of \"$key\""
        txs="$(get_transfer_history "$contract_addr" "${ADDRESS[$key]}" "${VK[$key]}" 1 0)"
        silent jq -e 'length <= 1' <<<"$txs" # just make sure we're not getting a weird response
        if silent jq -e 'length == 1' <<<"$txs"; then
            assert_ne "$(jq -r '.[0].coins.amount' <<<"$txs")" 1000001
        fi
    done

    # Query receiver state before Send
    local receiver_state
    local receiver_state_query='{"get_count":{}}'
    receiver_state="$(compute_query "$receiver_addr" "$receiver_state_query")"
    local original_count
    original_count="$(jq -r '.count' <<<"$receiver_state")"

    # Send from "a", using "b", to the receiver with message to the Receiver
    log 'sending funds from "a", using "b", to the Receiver, with message to the Receiver'
    local receiver_msg='{"increment":{}}'
    receiver_msg="$(base64 <<<"$receiver_msg")"

    local send_message
    if [ "$skip_register_receiver" = "skip-register" ]; then
        send_message='{"send_from":{"owner":"'"${ADDRESS[a]}"'","recipient":"'"$receiver_addr"'","recipient_code_hash":"'"$receiver_hash"'","amount":"400000","msg":"'$receiver_msg'"}}'
    else
        send_message='{"send_from":{"owner":"'"${ADDRESS[a]}"'","recipient":"'"$receiver_addr"'","amount":"400000","msg":"'$receiver_msg'"}}'
    fi

    local send_response
    tx_hash="$(compute_execute "$contract_addr" "$send_message" ${FROM[b]} --gas 302000)"
    send_response="$(wait_for_compute_tx "$tx_hash" 'waiting for send from "a" to the Receiver to process')"
    assert_eq \
        "$(jq -r '.output_logs[0].attributes[] | select(.key == "count") | .value' <<<"$send_response")" \
        "$((original_count + 1))"
    log 'received send response'

    local native_tx
    native_tx="$(secretcli q tx "$tx_hash")"
    local timestamp
    timestamp="$(unix_time_of_tx "$native_tx")"
    local block_height
    block_height="$(jq -r '.height' <<<"$native_tx")"

    # Check that the receiver got the message
    log 'checking whether state was updated in the receiver'
    receiver_state_query='{"get_count":{}}'
    receiver_state="$(compute_query "$receiver_addr" "$receiver_state_query")"
    local new_count
    new_count="$(jq -r '.count' <<<"$receiver_state")"
    assert_eq "$((original_count + 1))" "$new_count"
    log 'receiver contract received the message'

    # Check that "a" recorded the transfer
    local -A tx_ids
    local tx_id
    for key in a b; do
        log "querying the transfer history of \"$key\""
        tx_ids[$key]="$(
            check_latest_transfer_history "$contract_addr" "${ADDRESS[$key]}" "${VK[$key]}" \
                "${ADDRESS[b]}" "${ADDRESS[a]}" "$receiver_addr" 400000 "$timestamp" "$block_height"
        )"
        tx_id="$(
            check_latest_tx_history_transfer "$contract_addr" "${ADDRESS[$key]}" "${VK[$key]}" \
                "${ADDRESS[b]}" "${ADDRESS[a]}" "$receiver_addr" 400000 "$timestamp" "$block_height"
        )"
        assert_eq "$tx_id" "${tx_ids[$key]}"
    done

    assert_eq "${tx_ids[a]}" "${tx_ids[b]}"
    log 'The transfer was recorded correctly in the transaction history'

    # Check that "a" has fewer funds
    assert_eq "$(get_balance "$contract_addr" 'a')" 600000

    # Check that "b" has the same funds still, but less allowance
    assert_eq "$(get_balance "$contract_addr" 'b')" 0
    assert_eq "$(get_allowance "$contract_addr" 'a' 'b')" 600000

    # Test that send callback failure also denies the transfer
    log 'sending funds from "a", using "b", to the Receiver, with a "Fail" message to the Receiver'
    receiver_msg='{"fail":{}}'
    receiver_msg="$(base64 <<<"$receiver_msg")"

    if [ "$skip_register_receiver" = "skip-register" ]; then
        send_message='{"send_from":{"owner":"'"${ADDRESS[a]}"'","recipient":"'"$receiver_addr"'","recipient_code_hash":"'"$receiver_hash"'","amount":"400000","msg":"'$receiver_msg'"}}'
    else
        send_message='{"send_from":{"owner":"'"${ADDRESS[a]}"'","recipient":"'"$receiver_addr"'","amount":"400000","msg":"'$receiver_msg'"}}'
    fi

    tx_hash="$(compute_execute "$contract_addr" "$send_message" ${FROM[b]} --gas 300000)"
    # Notice the `!` before the command - it is EXPECTED to fail.
    ! send_response="$(wait_for_compute_tx "$tx_hash" 'waiting for send from "a" to the Receiver to process')"
    assert_eq "$(extract_exec_error "$send_response" "error: ")" 'intentional failure' # This comes from the receiver contract

    # Check that "a" does not have fewer funds
    assert_eq "$(get_balance "$contract_addr" 'a')" 600000 # This is the same balance as before

    log 'a failure in the callback caused the transfer to roll back, as expected'

    # redeem both accounts
    redeem "$contract_addr" 'a' 600000
    redeem_receiver "$receiver_addr" "$contract_addr" "${ADDRESS[a]}" 400000
    # Reset allowance
    assert_eq "$(decrease_allowance "$contract_addr" 'a' 'b' 600000)" 0
    assert_eq "$(get_allowance "$contract_addr" 'a' 'b')" 0
}

function main() {
    log '              <####> Starting integration tests <####>'
    log "secretcli version in the docker image is: $(secretcli version)"

    secretcli tx bank send a $(secretcli keys show -a c) 100000000000uscrt -y -b block > /dev/null
    secretcli tx bank send a $(secretcli keys show -a d) 100000000000uscrt -y -b block > /dev/null

    local prng_seed
    prng_seed="$(base64 <<<'enigma-rocks')"
    local init_msg
    init_msg='{"name":"secret-secret","admin":"'"${ADDRESS[a]}"'","symbol":"SSCRT","decimals":6,"initial_balances":[],"prng_seed":"'"$prng_seed"'","config":{"public_total_supply":true,"enable_deposit":true,"enable_redeem":true,"enable_mint":true,"enable_burn":true},"supported_denoms":["uscrt"]}'
    contract_addr="$(create_contract '.' "$init_msg")"

    # To make testing faster, check the logs and try to reuse the deployed contract and VKs from previous runs.
    # Remember to comment out the contract deployment and `test_viewing_key` if you do.
#    local contract_addr='secret18vd8fpwxzck93qlwghaj6arh4p7c5n8978vsyg'
#    VK[a]='api_key_U6FcuhP2km6UHtYeFSyaZbggcgMJQAiTMlNWV3X4iXQ='
#    VK[b]='api_key_YoQlmqnOkkEoh81XzFkiZ3z7+ZAJh9kyFXvtaMBhiFU='
#    VK[c]='api_key_/cdkitEbzaHZA41OB6cGcz1XGnQk6LYTAfSBWTOU5aQ='
#    VK[d]='api_key_WQYkuGOco/mSHgtKWG0f7b2UcrSG3s1fIqm1X/wIGDo='

    log "contract address: $contract_addr"

    wait_for_tx "$(tx_of secretcli tx bank send "${ADDRESS[a]}" "${ADDRESS[b]}" 100000000uscrt -y)" "waiting for send to b"
    wait_for_tx "$(tx_of secretcli tx bank send "${ADDRESS[a]}" "${ADDRESS[c]}" 100000000uscrt -y)" "waiting for send to c"
    wait_for_tx "$(tx_of secretcli tx bank send "${ADDRESS[a]}" "${ADDRESS[d]}" 100000000uscrt -y)" "waiting for send to d"

    # This first test also sets the `VK[*]` global variables that are used in the other tests
    test_viewing_key "$contract_addr"
    test_permit "$contract_addr"
    test_deposit "$contract_addr"
    test_transfer "$contract_addr"
    test_send "$contract_addr" register
    test_send "$contract_addr" skip-register
    test_burn "$contract_addr"
    test_transfer_from "$contract_addr"
    test_send_from "$contract_addr" register
    test_send_from "$contract_addr" skip-register

    log 'Tests completed successfully'

    # If everything else worked, return successful status
    return 0
}

main "$@"<|MERGE_RESOLUTION|>--- conflicted
+++ resolved
@@ -588,13 +588,8 @@
         log "permit querying balance for \"$key\" with wrong permit for that contract"
         permit=$(docker exec secretdev bash -c "/usr/bin/secretd tx sign-doc <(echo '"$permit"') --from '$key'")
         permit_query='{"with_permit":{"query":{"balance":{}},"permit":{"params":{"permit_name":"test","chain_id":"blabla","allowed_tokens":["'"$wrong_contract"'"],"permissions":["balance"]},"signature":'"$permit"'}}}'
-<<<<<<< HEAD
         result="$(compute_query "$contract_addr" "$permit_query" 2>&1 | sed 's/\\//g' || true)"
-        assert_eq "$result" "$expected_error"
-=======
-        result="$(compute_query "$contract_addr" "$permit_query" 2>&1 || true)"
         assert_contains "$result" "$expected_error"
->>>>>>> 66947912
     done
 
     # fail due to revoked permit
@@ -609,15 +604,9 @@
 
         permit=$(docker exec secretdev bash -c "/usr/bin/secretd tx sign-doc <(echo '"$permit"') --from '$key'")
         permit_query='{"with_permit":{"query":{"balance":{}},"permit":{"params":{"permit_name":"to_be_revoked","chain_id":"blabla","allowed_tokens":["'"$contract_addr"'"],"permissions":["balance"]},"signature":'"$permit"'}}}'
-<<<<<<< HEAD
         expected_error="Error: query result: Generic error: Permit \"to_be_revoked\" was revoked by account \"${ADDRESS[$key]}"
         result="$(compute_query "$contract_addr" "$permit_query" 2>&1 | sed 's/\\//g' || true)"
-        assert_eq "$result" "$expected_error"
-=======
-        expected_error="ERROR: query result: encrypted: Permit \"to_be_revoked\" was revoked by account \"${ADDRESS[$key]}\""
-        result="$(compute_query "$contract_addr" "$permit_query" 2>&1 || true | head -1)"
         assert_contains "$result" "$expected_error"
->>>>>>> 66947912
     done
 
     # fail due to params not matching params that were signed on
@@ -629,15 +618,9 @@
         log "permit querying balance for \"$key\" with params not matching permit"
         permit=$(docker exec secretdev bash -c "/usr/bin/secretd tx sign-doc <(echo '"$permit"') --from '$key'")
         permit_query='{"with_permit":{"query":{"balance":{}},"permit":{"params":{"permit_name":"test","chain_id":"not_blabla","allowed_tokens":["'"$contract_addr"'"],"permissions":["balance"]},"signature":'"$permit"'}}}'
-<<<<<<< HEAD
         expected_error="Error: query result: Generic error: Failed to verify signatures for the given permit"
         result="$(compute_query "$contract_addr" "$permit_query" 2>&1 | sed 's/\\//g' || true)"
-        assert_eq "$result" "$expected_error"
-=======
-        expected_error="ERROR: query result: encrypted: Failed to verify signatures for the given permit: IncorrectSignature"
-        result="$(compute_query "$contract_addr" "$permit_query" 2>&1 || true)"
         assert_contains "$result" "$expected_error"
->>>>>>> 66947912
     done
 
     # fail balance query due to no balance permission
@@ -650,15 +633,9 @@
         log "permit querying balance for \"$key\" without the right permission"
         permit=$(docker exec secretdev bash -c "/usr/bin/secretd tx sign-doc <(echo '"$permit_conf"') --from '$key'")
         permit_query='{"with_permit":{"query":{"balance":{}},"permit":{"params":{"permit_name":"test","chain_id":"blabla","allowed_tokens":["'"$contract_addr"'"],"permissions":["history"]},"signature":'"$permit"'}}}'
-<<<<<<< HEAD
         expected_error="Error: query result: Generic error: No permission to query balance, got permissions [History]"
         result="$(compute_query "$contract_addr" "$permit_query" 2>&1 | sed 's/\\//g' || true)"
-        assert_eq "$result" "$expected_error"
-=======
-        expected_error="ERROR: query result: encrypted: No permission to query balance, got permissions [History]"
-        result="$(compute_query "$contract_addr" "$permit_query" 2>&1 || true)"
         assert_contains "$result" "$expected_error"
->>>>>>> 66947912
     done
 
     # fail history query due to no history permission
@@ -672,25 +649,14 @@
         permit=$(docker exec secretdev bash -c "/usr/bin/secretd tx sign-doc <(echo '"$permit_conf"') --from '$key'")
 
         permit_query='{"with_permit":{"query":{"transfer_history":{"page_size":10}},"permit":{"params":{"permit_name":"test","chain_id":"blabla","allowed_tokens":["'"$contract_addr"'"],"permissions":["balance"]},"signature":'"$permit"'}}}'
-<<<<<<< HEAD
         expected_error="Error: query result: Generic error: No permission to query history, got permissions [Balance]"
         result="$(compute_query "$contract_addr" "$permit_query" 2>&1 | sed 's/\\//g' || true)"
-        assert_eq "$result" "$expected_error"
+        assert_contains "$result" "$expected_error"
 
         permit_query='{"with_permit":{"query":{"transaction_history":{"page_size":10}},"permit":{"params":{"permit_name":"test","chain_id":"blabla","allowed_tokens":["'"$contract_addr"'"],"permissions":["balance"]},"signature":'"$permit"'}}}'
         expected_error="Error: query result: Generic error: No permission to query history, got permissions [Balance]"
         result="$(compute_query "$contract_addr" "$permit_query" 2>&1 | sed 's/\\//g' || true)"
-        assert_eq "$result" "$expected_error"
-=======
-        expected_error="ERROR: query result: encrypted: No permission to query history, got permissions [Balance]"
-        result="$(compute_query "$contract_addr" "$permit_query" 2>&1 || true)"
         assert_contains "$result" "$expected_error"
-
-        permit_query='{"with_permit":{"query":{"transaction_history":{"page_size":10}},"permit":{"params":{"permit_name":"test","chain_id":"blabla","allowed_tokens":["'"$contract_addr"'"],"permissions":["balance"]},"signature":'"$permit"'}}}'
-        expected_error="ERROR: query result: encrypted: No permission to query history, got permissions [Balance]"
-        result="$(compute_query "$contract_addr" "$permit_query" 2>&1 || true)"
-        assert_contains "$result" "$expected_error"
->>>>>>> 66947912
     done
 
     # fail allowance query due to no allowance permission
@@ -703,15 +669,9 @@
         log "permit querying allowance for \"$key\" without the right permission"
         permit=$(docker exec secretdev bash -c "/usr/bin/secretd tx sign-doc <(echo '"$permit_conf"') --from '$key'")
         permit_query='{"with_permit":{"query":{"allowance":{"owner":"'"${ADDRESS[$key]}"'","spender":"'"${ADDRESS[$key]}"'"}},"permit":{"params":{"permit_name":"test","chain_id":"blabla","allowed_tokens":["'"$contract_addr"'"],"permissions":["history"]},"signature":'"$permit"'}}}'
-<<<<<<< HEAD
         expected_error="Error: query result: Generic error: No permission to query allowance, got permissions [History]"
         result="$(compute_query "$contract_addr" "$permit_query" 2>&1 | sed 's/\\//g' || true)"
-        assert_eq "$result" "$expected_error"
-=======
-        expected_error="ERROR: query result: encrypted: No permission to query allowance, got permissions [History]"
-        result="$(compute_query "$contract_addr" "$permit_query" 2>&1 || true)"
         assert_contains "$result" "$expected_error"
->>>>>>> 66947912
     done
 
     # fail allowance query due to no permit signer not owner or spender
@@ -722,15 +682,9 @@
     log "permit querying allowance without signer being the owner or spender"
     permit=$(docker exec secretdev bash -c "/usr/bin/secretd tx sign-doc <(echo '"$wrong_permit"') --from a")
     permit_query='{"with_permit":{"query":{"allowance":{"owner":"'"$wrong_contract"'","spender":"'"$wrong_contract"'"}},"permit":{"params":{"permit_name":"test","chain_id":"blabla","allowed_tokens":["'"$contract_addr"'"],"permissions":["allowance"]},"signature":'"$permit"'}}}'
-<<<<<<< HEAD
     expected_error="Error: query result: Generic error: Cannot query allowance. Requires permit for either owner \"$wrong_contract\" or spender \"$wrong_contract\", got permit for \"${ADDRESS[a]}"
     result="$(compute_query "$contract_addr" "$permit_query" 2>&1 | sed 's/\\//g' || true)"
-    assert_eq "$result" "$expected_error"
-=======
-    expected_error="ERROR: query result: encrypted: Cannot query allowance. Requires permit for either owner \"$wrong_contract\" or spender \"$wrong_contract\", got permit for \"${ADDRESS[a]}\""
-    result="$(compute_query "$contract_addr" "$permit_query" 2>&1 || true)"
     assert_contains "$result" "$expected_error"
->>>>>>> 66947912
 
     # succeed balance query
     local permit
@@ -1541,11 +1495,7 @@
     assert_eq "$(decrease_allowance "$contract_addr" 'a' 'b' 600000)" 0
     assert_eq "$(get_allowance "$contract_addr" 'a' 'b')" 0
     # Send the funds back
-<<<<<<< HEAD
     quiet secretcli tx bank send c "${ADDRESS[a]}" 400000uscrt -y -b block
-=======
-    quiet secretcli tx bank send c "${ADDRESS[a]}" 400000uscrt -y -b block > /dev/null
->>>>>>> 66947912
 }
 
 function test_send_from() {
