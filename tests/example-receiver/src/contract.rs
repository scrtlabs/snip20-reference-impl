--- conflicted
+++ resolved
@@ -42,14 +42,9 @@
             hash,
             to,
             amount,
-<<<<<<< HEAD
+            denom,
         } => try_redeem(deps, addr, hash, to, amount),
         ExecuteMsg::Fail {} => try_fail(),
-=======
-            denom,
-        } => try_redeem(deps, env, addr, hash, to, amount, denom),
-        HandleMsg::Fail {} => try_fail(),
->>>>>>> 66947912
     }
 }
 
@@ -135,12 +130,8 @@
     hash: String,
     to: Addr,
     amount: Uint128,
-<<<<<<< HEAD
+    denom: String,
 ) -> StdResult<Response> {
-=======
-    denom: String,
-) -> StdResult<HandleResponse> {
->>>>>>> 66947912
     // let state = config_read(&deps.storage).load()?;
     // if !state.known_snip_20.contains(&addr) {
     //     return Err(StdError::generic_err(format!(
