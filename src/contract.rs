--- conflicted
+++ resolved
@@ -12,13 +12,8 @@
 
 use crate::batch;
 use crate::msg::{
-<<<<<<< HEAD
-    ContractStatusLevel, Decoyable, Evaporator, ExecuteAnswer, ExecuteMsg, InstantiateMsg, QueryAnswer,
-    QueryMsg, ResponseStatus::Success,
-=======
-    AllowanceGivenResult, AllowanceReceivedResult, ContractStatusLevel, Decoyable, ExecuteAnswer,
-    ExecuteMsg, InstantiateMsg, QueryAnswer, QueryMsg, QueryWithPermit, ResponseStatus::Success,
->>>>>>> 5cd758bb
+    AllowanceGivenResult, AllowanceReceivedResult, ContractStatusLevel, Decoyable, Evaporator, ExecuteAnswer, 
+    ExecuteMsg, InstantiateMsg, QueryAnswer, QueryMsg, ResponseStatus::Success,
 };
 use crate::receiver::Snip20ReceiveMsg;
 use crate::state::{
