--- conflicted
+++ resolved
@@ -579,11 +579,7 @@
         .amount;
     if amount > token_reserve {
         return Err(StdError::generic_err(
-<<<<<<< HEAD
             "You are trying to redeem for more SCRT than the token has in its deposit reserve.",
-=======
-            "You are trying to redeem more tokens than what is available in the total supply",
->>>>>>> a91bfc3c
         ));
     }
 
