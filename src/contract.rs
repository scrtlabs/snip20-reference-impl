--- conflicted
+++ resolved
@@ -1,13 +1,3 @@
-<<<<<<< HEAD
-use crate::msg::{HandleMsg, InitMsg, QueryMsg};
-use crate::state::{
-    get_transfers, read_allowance, read_viewing_key, store_transfer, write_allowance,
-    write_viewing_key, Balances, Config, Constants, ReadonlyBalances, ReadonlyConfig,
-};
-use crate::utils::ConstLenStr;
-use crate::viewing_key::{ViewingKey, VIEWING_KEY_LENGTH};
-=======
->>>>>>> ed555174
 use cosmwasm_std::{
     to_binary, Api, BankMsg, Binary, CanonicalAddr, Coin, CosmosMsg, Env, Extern, HandleResponse,
     HumanAddr, InitResponse, Querier, QueryResult, ReadonlyStorage, StdError, StdResult, Storage,
@@ -25,16 +15,15 @@
 };
 use crate::viewing_key::ViewingKey;
 
-<<<<<<< HEAD
 pub const PREFIX_ALLOWANCES: &[u8] = b"allowances";
 pub const PREFIX_VIEW_KEY: &[u8] = b"viewingkey";
 pub const KEY_CONSTANTS: &[u8] = b"constants";
 pub const KEY_TOTAL_SUPPLY: &[u8] = b"total_supply";
 pub const VK_PRNG_SEED: &[u8] = b"yo";
-=======
+
 /// We make sure that responses from `handle` are padded to a multiple of this size.
 const RESPONSE_BLOCK_SIZE: usize = 256;
->>>>>>> ed555174
+
 
 pub fn init<S: Storage, A: Api, Q: Querier>(
     deps: &mut Extern<S, A, Q>,
@@ -360,22 +349,8 @@
     if !vk.is_valid() {
         return Ok(HandleResponse {
             messages: vec![],
-<<<<<<< HEAD
-            log: vec![
-                log("result", "failed!"),
-                log(
-                    "viewing key",
-                    format!(
-                        "viewing key must be a string exactly {} characters!",
-                        VIEWING_KEY_LENGTH
-                    ),
-                ),
-            ],
-            data: None,
-=======
             log: vec![],
             data: Some(to_binary(&HandleAnswer::SetViewingKey { status: Failure })?),
->>>>>>> ed555174
         });
     }
 
