use schemars::JsonSchema;
use serde::{Deserialize, Serialize};

use cosmwasm_std::{Addr, StdError, StdResult, Storage};
use secret_toolkit::serialization::Json;
use secret_toolkit::storage::{Item, Keymap};

use crate::msg::ContractStatusLevel;

pub const KEY_CONFIG: &[u8] = b"config";
pub const KEY_TOTAL_SUPPLY: &[u8] = b"total_supply";
pub const KEY_CONTRACT_STATUS: &[u8] = b"contract_status";
pub const KEY_MINTERS: &[u8] = b"minters";
pub const KEY_TX_COUNT: &[u8] = b"tx-count";

pub const PREFIX_CONFIG: &[u8] = b"config";
pub const PREFIX_BALANCES: &[u8] = b"balances";
pub const PREFIX_ALLOWANCES: &[u8] = b"allowances";
pub const PREFIX_VIEW_KEY: &[u8] = b"viewingkey";
pub const PREFIX_RECEIVERS: &[u8] = b"receivers";

// Config

#[derive(Serialize, Debug, Deserialize, Clone, JsonSchema)]
#[cfg_attr(test, derive(Eq, PartialEq))]
pub struct Config {
    pub name: String,
    pub admin: Addr,
    pub symbol: String,
    pub decimals: u8,
    // privacy configuration
    pub total_supply_is_public: bool,
    // is deposit enabled
    pub deposit_is_enabled: bool,
    // is redeem enabled
    pub redeem_is_enabled: bool,
    // is mint enabled
    pub mint_is_enabled: bool,
    // is burn enabled
    pub burn_is_enabled: bool,
    // the address of this contract, used to validate query permits
<<<<<<< HEAD
    pub contract_address: Addr,
=======
    pub contract_address: HumanAddr,
    // coin denoms that are supported for deposit/redeem
    pub supported_denoms: Vec<String>,
}

pub struct ReadonlyConfig<'a, S: ReadonlyStorage> {
    storage: ReadonlyPrefixedStorage<'a, S>,
}

impl<'a, S: ReadonlyStorage> ReadonlyConfig<'a, S> {
    pub fn from_storage(storage: &'a S) -> Self {
        Self {
            storage: ReadonlyPrefixedStorage::new(PREFIX_CONFIG, storage),
        }
    }

    fn as_readonly(&self) -> ReadonlyConfigImpl<ReadonlyPrefixedStorage<S>> {
        ReadonlyConfigImpl(&self.storage)
    }

    pub fn constants(&self) -> StdResult<Constants> {
        self.as_readonly().constants()
    }

    pub fn total_supply(&self) -> u128 {
        self.as_readonly().total_supply()
    }

    pub fn contract_status(&self) -> ContractStatusLevel {
        self.as_readonly().contract_status()
    }

    pub fn minters(&self) -> Vec<HumanAddr> {
        self.as_readonly().minters()
    }

    pub fn tx_count(&self) -> u64 {
        self.as_readonly().tx_count()
    }
}

fn ser_bin_data<T: Serialize>(obj: &T) -> StdResult<Vec<u8>> {
    bincode2::serialize(&obj).map_err(|e| StdError::serialize_err(type_name::<T>(), e))
}

fn deser_bin_data<T: DeserializeOwned>(data: &[u8]) -> StdResult<T> {
    bincode2::deserialize::<T>(data).map_err(|e| StdError::serialize_err(type_name::<T>(), e))
}

fn set_bin_data<T: Serialize, S: Storage>(storage: &mut S, key: &[u8], data: &T) -> StdResult<()> {
    let bin_data = ser_bin_data(data)?;

    storage.set(key, &bin_data);
    Ok(())
>>>>>>> 66947912
}

pub static CONFIG: Item<Config> = Item::new(KEY_CONFIG);

pub static TOTAL_SUPPLY: Item<u128> = Item::new(KEY_TOTAL_SUPPLY);

pub static CONTRACT_STATUS: Item<ContractStatusLevel, Json> = Item::new(KEY_CONTRACT_STATUS);

pub static MINTERS: Item<Vec<Addr>> = Item::new(KEY_MINTERS);

pub static TX_COUNT: Item<u64> = Item::new(KEY_TX_COUNT);

pub struct MintersStore {}
impl MintersStore {
    pub fn load(store: &dyn Storage) -> StdResult<Vec<Addr>> {
        MINTERS
            .load(store)
            .map_err(|_err| StdError::generic_err(""))
    }

    pub fn save(store: &mut dyn Storage, minters_to_set: Vec<Addr>) -> StdResult<()> {
        MINTERS.save(store, &minters_to_set)
    }

    pub fn add_minters(store: &mut dyn Storage, minters_to_add: Vec<Addr>) -> StdResult<()> {
        let mut loaded_minters = MINTERS
            .load(store)
            .map_err(|_err| StdError::not_found("Key not found in storage"))?;

        loaded_minters.extend(minters_to_add);

        MINTERS.save(store, &loaded_minters)
    }

    pub fn remove_minters(store: &mut dyn Storage, minters_to_remove: Vec<Addr>) -> StdResult<()> {
        let mut loaded_minters = MINTERS
            .load(store)
            .map_err(|_err| StdError::generic_err(""))?;

        for minter in minters_to_remove {
            loaded_minters.retain(|x| x != &minter);
        }

        MINTERS.save(store, &loaded_minters)
    }
}

pub static BALANCES: Item<u128> = Item::new(PREFIX_BALANCES);
pub struct BalancesStore {}
impl BalancesStore {
    pub fn load(store: &dyn Storage, account: &Addr) -> u128 {
        let balances = BALANCES.add_suffix(account.as_str().as_bytes());
        balances.load(store).unwrap_or_default()
    }

    pub fn save(store: &mut dyn Storage, account: &Addr, amount: u128) -> StdResult<()> {
        let balances = BALANCES.add_suffix(account.as_str().as_bytes());
        balances.save(store, &amount)
    }
}

// Allowances

#[derive(Serialize, Debug, Deserialize, Clone, PartialEq, Eq, Default, JsonSchema)]
pub struct Allowance {
    pub amount: u128,
    pub expiration: Option<u64>,
}

impl Allowance {
    pub fn is_expired_at(&self, block: &cosmwasm_std::BlockInfo) -> bool {
        match self.expiration {
            Some(time) => block.time.seconds() >= time,
            None => false, // allowance has no expiration
        }
    }
}

pub static ALLOWANCES: Keymap<(Addr, Addr), Allowance> = Keymap::new(PREFIX_ALLOWANCES);
pub struct AllowancesStore {}
impl AllowancesStore {
    pub fn load(store: &dyn Storage, owner: &Addr, spender: &Addr) -> Allowance {
        ALLOWANCES
            .get(store, &(owner.clone(), spender.clone()))
            .unwrap_or_default()
    }

    pub fn save(
        store: &mut dyn Storage,
        owner: &Addr,
        spender: &Addr,
        allowance: &Allowance,
    ) -> StdResult<()> {
        ALLOWANCES.insert(store, &(owner.clone(), spender.clone()), allowance)
    }
}

// Receiver Interface
pub static RECEIVER_HASH: Item<String> = Item::new(PREFIX_RECEIVERS);
pub struct ReceiverHashStore {}
impl ReceiverHashStore {
    pub fn load(store: &dyn Storage, account: &Addr) -> StdResult<String> {
        let receiver_hash = RECEIVER_HASH.add_suffix(account.as_str().as_bytes());
        receiver_hash
            .load(store)
            .map_err(|_err| StdError::generic_err("stored code hash was not a valid String"))
    }

    pub fn save(store: &mut dyn Storage, account: &Addr, code_hash: String) -> StdResult<()> {
        let receiver_hash = RECEIVER_HASH.add_suffix(account.as_str().as_bytes());
        receiver_hash.save(store, &code_hash)
    }
}<|MERGE_RESOLUTION|>--- conflicted
+++ resolved
@@ -39,64 +39,9 @@
     // is burn enabled
     pub burn_is_enabled: bool,
     // the address of this contract, used to validate query permits
-<<<<<<< HEAD
     pub contract_address: Addr,
-=======
-    pub contract_address: HumanAddr,
     // coin denoms that are supported for deposit/redeem
     pub supported_denoms: Vec<String>,
-}
-
-pub struct ReadonlyConfig<'a, S: ReadonlyStorage> {
-    storage: ReadonlyPrefixedStorage<'a, S>,
-}
-
-impl<'a, S: ReadonlyStorage> ReadonlyConfig<'a, S> {
-    pub fn from_storage(storage: &'a S) -> Self {
-        Self {
-            storage: ReadonlyPrefixedStorage::new(PREFIX_CONFIG, storage),
-        }
-    }
-
-    fn as_readonly(&self) -> ReadonlyConfigImpl<ReadonlyPrefixedStorage<S>> {
-        ReadonlyConfigImpl(&self.storage)
-    }
-
-    pub fn constants(&self) -> StdResult<Constants> {
-        self.as_readonly().constants()
-    }
-
-    pub fn total_supply(&self) -> u128 {
-        self.as_readonly().total_supply()
-    }
-
-    pub fn contract_status(&self) -> ContractStatusLevel {
-        self.as_readonly().contract_status()
-    }
-
-    pub fn minters(&self) -> Vec<HumanAddr> {
-        self.as_readonly().minters()
-    }
-
-    pub fn tx_count(&self) -> u64 {
-        self.as_readonly().tx_count()
-    }
-}
-
-fn ser_bin_data<T: Serialize>(obj: &T) -> StdResult<Vec<u8>> {
-    bincode2::serialize(&obj).map_err(|e| StdError::serialize_err(type_name::<T>(), e))
-}
-
-fn deser_bin_data<T: DeserializeOwned>(data: &[u8]) -> StdResult<T> {
-    bincode2::deserialize::<T>(data).map_err(|e| StdError::serialize_err(type_name::<T>(), e))
-}
-
-fn set_bin_data<T: Serialize, S: Storage>(storage: &mut S, key: &[u8], data: &T) -> StdResult<()> {
-    let bin_data = ser_bin_data(data)?;
-
-    storage.set(key, &bin_data);
-    Ok(())
->>>>>>> 66947912
 }
 
 pub static CONFIG: Item<Config> = Item::new(KEY_CONFIG);
