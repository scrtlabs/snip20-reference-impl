#![allow(clippy::field_reassign_with_default)] // This is triggered in `#[derive(JsonSchema)]`

use schemars::JsonSchema;
use serde::{Deserialize, Serialize};

<<<<<<< HEAD
use cosmwasm_std::{
    to_binary, Addr, Binary, CosmosMsg, ReplyOn, StdResult, SubMsg, Uint128, WasmMsg,
};
=======
use cosmwasm_std::{to_binary, Binary, CosmosMsg, HumanAddr, StdResult, Uint128, WasmMsg};
use secret_toolkit::utils::space_pad;
>>>>>>> be06acc4

use crate::contract::RESPONSE_BLOCK_SIZE;

/// Snip20ReceiveMsg should be de/serialized under `Receive()` variant in a HandleMsg
#[derive(Serialize, Deserialize, Clone, PartialEq, Eq, JsonSchema, Debug)]
#[serde(rename_all = "snake_case")]
pub struct Snip20ReceiveMsg {
    pub sender: Addr,
    pub from: Addr,
    pub amount: Uint128,
    #[serde(skip_serializing_if = "Option::is_none")]
    pub memo: Option<String>,
    pub msg: Option<Binary>,
}

impl Snip20ReceiveMsg {
    pub fn new(
        sender: Addr,
        from: Addr,
        amount: Uint128,
        memo: Option<String>,
        msg: Option<Binary>,
    ) -> Self {
        Self {
            sender,
            from,
            amount,
            memo,
            msg,
        }
    }

    /// serializes the message, and pads it to 256 bytes
    pub fn into_binary(self) -> StdResult<Binary> {
        let msg = ReceiverHandleMsg::Receive(self);
        let mut data = to_binary(&msg)?;
        space_pad(&mut data.0, RESPONSE_BLOCK_SIZE);
        Ok(data)
    }

    /// creates a cosmos_msg sending this struct to the named contract
    pub fn into_cosmos_msg(self, code_hash: String, contract_addr: Addr) -> StdResult<CosmosMsg> {
        let msg = self.into_binary()?;
        let execute = WasmMsg::Execute {
            msg,
            code_hash,
            contract_addr: contract_addr.into_string(),
            funds: vec![],
        };
        Ok(execute.into())
    }

    /// creates a cosmos_msg sending this struct to the named contract
    pub fn into_cosmos_submsg(
        self,
        code_hash: String,
        contract_addr: Addr,
        id: u64,
    ) -> StdResult<SubMsg> {
        let msg = self.into_binary()?;
        let execute = SubMsg {
            id,
            msg: WasmMsg::Execute {
                contract_addr: contract_addr.into_string(),
                code_hash,
                msg,
                funds: vec![],
            }
            .into(),
            // Elad: Discuss the wanted behavior
            reply_on: match id {
                0 => ReplyOn::Never,
                _ => ReplyOn::Always,
            },
            gas_limit: None,
        };

        Ok(execute)
    }
}

// This is just a helper to properly serialize the above message
#[derive(Serialize, Deserialize, Clone, PartialEq, JsonSchema, Debug)]
#[serde(rename_all = "snake_case")]
enum ReceiverHandleMsg {
    Receive(Snip20ReceiveMsg),
}<|MERGE_RESOLUTION|>--- conflicted
+++ resolved
@@ -3,16 +3,11 @@
 use schemars::JsonSchema;
 use serde::{Deserialize, Serialize};
 
-<<<<<<< HEAD
+use crate::contract::RESPONSE_BLOCK_SIZE;
 use cosmwasm_std::{
     to_binary, Addr, Binary, CosmosMsg, ReplyOn, StdResult, SubMsg, Uint128, WasmMsg,
 };
-=======
-use cosmwasm_std::{to_binary, Binary, CosmosMsg, HumanAddr, StdResult, Uint128, WasmMsg};
 use secret_toolkit::utils::space_pad;
->>>>>>> be06acc4
-
-use crate::contract::RESPONSE_BLOCK_SIZE;
 
 /// Snip20ReceiveMsg should be de/serialized under `Receive()` variant in a HandleMsg
 #[derive(Serialize, Deserialize, Clone, PartialEq, Eq, JsonSchema, Debug)]
